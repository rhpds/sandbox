package models

import (
	"context"
	"encoding/json"
	"errors"
	"fmt"
	"net/http"
	"regexp"
	"slices"
	"strings"
	"time"

	"github.com/jackc/pgx/v4"
	"github.com/jackc/pgx/v4/pgxpool"
	"github.com/rhpds/sandbox/internal/log"
	v1 "k8s.io/api/core/v1"
	rbacv1 "k8s.io/api/rbac/v1"
	"k8s.io/apimachinery/pkg/api/resource"
	metav1 "k8s.io/apimachinery/pkg/apis/meta/v1"
	"k8s.io/apimachinery/pkg/apis/meta/v1/unstructured"
	"k8s.io/apimachinery/pkg/runtime/schema"
	"k8s.io/client-go/dynamic"
	"k8s.io/client-go/kubernetes"
	"k8s.io/client-go/rest"
	"k8s.io/client-go/tools/clientcmd"
	metricsv "k8s.io/metrics/pkg/client/clientset/versioned"
)

type OcpSandboxProvider struct {
	DbPool      *pgxpool.Pool `json:"-"`
	VaultSecret string        `json:"-"`
}

type OcpSharedClusterConfiguration struct {
	ID                       int               `json:"id"`
	Name                     string            `json:"name"`
	ApiUrl                   string            `json:"api_url"`
	IngressDomain            string            `json:"ingress_domain"`
	Kubeconfig               string            `json:"kubeconfig"`
	Token                    string            `json:"token"`
	CreatedAt                time.Time         `json:"created_at"`
	UpdatedAt                time.Time         `json:"updated_at"`
	Annotations              map[string]string `json:"annotations"`
	Valid                    bool              `json:"valid"`
	AdditionalVars           map[string]any    `json:"additional_vars,omitempty"`
	MaxMemoryUsagePercentage float64           `json:"max_memory_usage_percentage"`
	MaxCpuUsagePercentage    float64           `json:"max_cpu_usage_percentage"`
	UsageNodeSelector        string            `json:"usage_node_selector"`
	DbPool                   *pgxpool.Pool     `json:"-"`
	VaultSecret              string            `json:"-"`
	// For any new project (openshift namespace) created by the sandbox API
	// for an OcpSandbox, a default ResourceQuota will be set.
	// This quota is designed to be large enough to accommodate general needs.
	// Additionally, content developers can specify custom quotas in agnosticV
	// based on the requirements of specific Labs/Demos.
	DefaultSandboxQuota *v1.ResourceQuota `json:"default_sandbox_quota"`

	// StrictDefaultSandboxQuota is a flag to determine if the default sandbox quota
	// should be strictly enforced. If set to true, the default sandbox quota will be
	// enforced as a hard limit. Requested quota not be allowed to exceed the default.
	// If set to false, the default sandbox will be updated
	// to the requested quota.
	StrictDefaultSandboxQuota bool `json:"strict_default_sandbox_quota"`

	// QuotaRequired is a flag to determine if a quota is required in any request
	// for an OcpSandbox.
	// If set to true, a quota must be provided in the request.
	// If set to false, a quota will be created based on the default sandbox quota.
	// By default it's false.
	QuotaRequired bool `json:"quota_required"`

	// SkipQuota is a flag to control if the sandbox quota should be disabled.
	// if set to true, the sandbox quota will not be created
	// if set to false, the sandbox quota will be created, depending on the value of QuotaRequired, DefaultSandboxQuota and StrictDefaultSandboxQuota
	// By default it's true.
	// TODO: change the default value to false
	SkipQuota bool `json:"skip_quota"`

	// Limit Range for the sandbox
	// This allows to set the default limit and request for pods
	// see https://kubernetes.io/docs/concepts/policy/limit-range/
	LimitRange *v1.LimitRange `json:"limit_range,omitempty"`
}

type OcpSharedClusterConfigurations []OcpSharedClusterConfiguration

type OcpSandbox struct {
	Account
	Name                              string            `json:"name"`
	Kind                              string            `json:"kind"` // "OcpSandbox"
	ServiceUuid                       string            `json:"service_uuid"`
	OcpSharedClusterConfigurationName string            `json:"ocp_cluster"`
	OcpIngressDomain                  string            `json:"ingress_domain"`
	OcpApiUrl                         string            `json:"api_url"`
	Annotations                       map[string]string `json:"annotations"`
	Status                            string            `json:"status"`
	ErrorMessage                      string            `json:"error_message,omitempty"`
	CleanupCount                      int               `json:"cleanup_count"`
	Namespace                         string            `json:"namespace"`
	ClusterAdditionalVars             map[string]any    `json:"cluster_additional_vars,omitempty"`
	ToCleanup                         bool              `json:"to_cleanup"`
	Quota                             v1.ResourceList   `json:"quota,omitempty"`
	LimitRange                        *v1.LimitRange    `json:"limit_range,omitempty"`
}

type OcpSandboxWithCreds struct {
	OcpSandbox

	Credentials []any               `json:"credentials,omitempty"`
	Provider    *OcpSandboxProvider `json:"-"`
}

// Credential for service account
type OcpServiceAccount struct {
	Kind  string `json:"kind"` // "ServiceAccount"
	Name  string `json:"name"`
	Token string `json:"token"`
}

type OcpSandboxes []OcpSandbox

type MultipleOcpAccount struct {
	Alias   string     `json:"alias"`
	Account OcpSandbox `json:"account"`
}

type TokenResponse struct {
	AccessToken string `json:"access_token"`
}

var nameRegex = regexp.MustCompile(`^[a-zA-Z0-9-]+$`)

// MakeOcpSharedClusterConfiguration creates a new OcpSharedClusterConfiguration
// with default values
func MakeOcpSharedClusterConfiguration() *OcpSharedClusterConfiguration {
	p := &OcpSharedClusterConfiguration{}

	p.Valid = true
	p.MaxMemoryUsagePercentage = 80
	p.MaxCpuUsagePercentage = 100
	p.UsageNodeSelector = "node-role.kubernetes.io/worker="
	p.DefaultSandboxQuota = &v1.ResourceQuota{
		ObjectMeta: metav1.ObjectMeta{
			Name: "sandbox-quota",
		},
		Spec: v1.ResourceQuotaSpec{
			Hard: v1.ResourceList{
				v1.ResourcePods:                     resource.MustParse("10"),
				v1.ResourceLimitsCPU:                resource.MustParse("10"),
				v1.ResourceLimitsMemory:             resource.MustParse("20Gi"),
				v1.ResourceRequestsCPU:              resource.MustParse("10"),
				v1.ResourceRequestsMemory:           resource.MustParse("20Gi"),
				v1.ResourceRequestsStorage:          resource.MustParse("50Gi"),
				v1.ResourceEphemeralStorage:         resource.MustParse("50Gi"),
				v1.ResourceRequestsEphemeralStorage: resource.MustParse("50Gi"),
				v1.ResourceLimitsEphemeralStorage:   resource.MustParse("50Gi"),
				v1.ResourcePersistentVolumeClaims:   resource.MustParse("10"),
				v1.ResourceServices:                 resource.MustParse("10"),
				v1.ResourceServicesLoadBalancers:    resource.MustParse("10"),
				v1.ResourceServicesNodePorts:        resource.MustParse("10"),
				v1.ResourceSecrets:                  resource.MustParse("10"),
				v1.ResourceConfigMaps:               resource.MustParse("10"),
				v1.ResourceReplicationControllers:   resource.MustParse("10"),
				v1.ResourceQuotas:                   resource.MustParse("10"),
			},
		},
	}
	p.StrictDefaultSandboxQuota = false
	p.QuotaRequired = false
	p.SkipQuota = true

	// Default Limit Range for new OcpSharedClusterConfiguration
	// ---
	// apiVersion: v1
	// kind: LimitRange
	// metadata:
	//   name: sandbox-limit-range
	// spec:
	//   limits:
	//   - default:
	//       cpu: "1"
	//       memory: 2Gi
	//     defaultRequest:
	//       cpu: "0.5"
	//       memory: 1Gi
	//     type: Container
	p.LimitRange = &v1.LimitRange{
		ObjectMeta: metav1.ObjectMeta{
			Name: "sandbox-limit-range",
		},
		Spec: v1.LimitRangeSpec{
			Limits: []v1.LimitRangeItem{
				{
					Type: "Container",
					Default: v1.ResourceList{
						"cpu":    resource.MustParse("1"),
						"memory": resource.MustParse("2Gi"),
					},
					DefaultRequest: v1.ResourceList{
						"cpu":    resource.MustParse("0.5"),
						"memory": resource.MustParse("1Gi"),
					},
				},
			},
		},
	}

	return p
}

// Bind and Render
func (p *OcpSharedClusterConfiguration) Bind(r *http.Request) error {
	// Ensure the name is not empty
	if p.Name == "" {
		return errors.New("name is required")
	}

	// Ensure the name is valid
	if !nameRegex.MatchString(p.Name) {
		return errors.New("name is invalid, must be only alphanumeric and '-'")
	}

	// Ensure the api_url is not empty
	if p.ApiUrl == "" {
		return errors.New("api_url is required")
	}

	// Ensure the kubeconfig is not empty
	if p.Kubeconfig == "" && p.Token == "" {
		return errors.New("kubeconfig or token is required")
	}

	// Ensure IngressDomain is provided
	if p.IngressDomain == "" {
		return errors.New("ingress_domain is required")
	}

	// Ensure Annotations is provided
	if len(p.Annotations) == 0 {
		return errors.New("annotations is required")
	}

	if p.MaxMemoryUsagePercentage < 0 || p.MaxMemoryUsagePercentage > 100 {
		return errors.New("max_memory_usage_percentage must be between 0 and 100")
	}
	if p.MaxCpuUsagePercentage < 0 || p.MaxCpuUsagePercentage > 100 {
		return errors.New("max_cpu_usage_percentage must be between 0 and 100")
	}

	return nil
}

func (p *OcpSharedClusterConfiguration) Render(w http.ResponseWriter, r *http.Request) error {
	return nil
}

// Bind and Render for OcpSharedClusterConfigurations
func (p *OcpSharedClusterConfigurations) Render(w http.ResponseWriter, r *http.Request) error {
	return nil
}

func (p *OcpSharedClusterConfiguration) Save() error {
	if p.ID != 0 {
		return p.Update()
	}

	// Insert resource and get Id
	if err := p.DbPool.QueryRow(
		context.Background(),
		`INSERT INTO ocp_shared_cluster_configurations
			(name,
			api_url,
			ingress_domain,
			kubeconfig,
			token,
			annotations,
			valid,
			additional_vars,
			max_memory_usage_percentage,
			max_cpu_usage_percentage,
			usage_node_selector,
			default_sandbox_quota,
			strict_default_sandbox_quota,
			quota_required,
			skip_quota,
			limit_range)
			VALUES ($1, $2, $3, pgp_sym_encrypt($4::text, $5), pgp_sym_encrypt($6::text, $5), $7, $8, $9, $10, $11, $12, $13, $14, $15, $16, $17)
			RETURNING id`,
		p.Name,
		p.ApiUrl,
		p.IngressDomain,
		p.Kubeconfig,
		p.VaultSecret,
		p.Token,
		p.Annotations,
		p.Valid,
		p.AdditionalVars,
		p.MaxMemoryUsagePercentage,
		p.MaxCpuUsagePercentage,
		p.UsageNodeSelector,
		p.DefaultSandboxQuota,
		p.StrictDefaultSandboxQuota,
		p.QuotaRequired,
		p.SkipQuota,
		p.LimitRange,
	).Scan(&p.ID); err != nil {
		return err
	}
	return nil
}

func (p *OcpSharedClusterConfiguration) Update() error {
	if p.ID == 0 {
		return errors.New("id must be > 0")
	}

	// Update resource
	if _, err := p.DbPool.Exec(
		context.Background(),
		`UPDATE ocp_shared_cluster_configurations
		 SET name = $1,
			 api_url = $2,
			 ingress_domain = $3,
			 kubeconfig = pgp_sym_encrypt($4::text, $5),
			 token = pgp_sym_encrypt($6::text, $5),
			 annotations = $7,
			 valid = $8,
			 additional_vars = $9,
			 max_memory_usage_percentage = $11,
			 max_cpu_usage_percentage = $12,
			 usage_node_selector = $13,
			 default_sandbox_quota = $14,
			 strict_default_sandbox_quota = $15,
			 quota_required = $16,
			 skip_quota = $17,
			 limit_range = $18
		 WHERE id = $10`,
		p.Name,
		p.ApiUrl,
		p.IngressDomain,
		p.Kubeconfig,
		p.VaultSecret,
		p.Token,
		p.Annotations,
		p.Valid,
		p.AdditionalVars,
		p.ID,
		p.MaxMemoryUsagePercentage,
		p.MaxCpuUsagePercentage,
		p.UsageNodeSelector,
		p.DefaultSandboxQuota,
		p.StrictDefaultSandboxQuota,
		p.QuotaRequired,
		p.SkipQuota,
		p.LimitRange,
	); err != nil {
		return err
	}
	return nil
}

func (p *OcpSharedClusterConfiguration) Delete() error {
	if p.ID == 0 {
		return errors.New("id must be > 0")
	}

	_, err := p.DbPool.Exec(
		context.Background(),
		"DELETE FROM ocp_shared_cluster_configurations WHERE id = $1",
		p.ID,
	)
	return err
}

// Disable an OcpSharedClusterConfiguration
func (p *OcpSharedClusterConfiguration) Disable() error {
	p.Valid = false
	return p.Update()
}

// Enable an OcpSharedClusterConfiguration
func (p *OcpSharedClusterConfiguration) Enable() error {
	p.Valid = true
	return p.Update()
}

// CountAccounts returns the number of accounts for an OcpSharedClusterConfiguration
func (p *OcpSharedClusterConfiguration) GetAccountCount() (int, error) {
	var count int
	if err := p.DbPool.QueryRow(
		context.Background(),
		"SELECT count(*) FROM resources WHERE resource_type = 'OcpSandbox' AND resource_data->>'ocp_cluster' = $1",
		p.Name,
	).Scan(&count); err != nil {
		return 0, err
	}
	return count, nil
}

// GetOcpSharedClusterConfigurationByName returns an OcpSharedClusterConfiguration by name
func (p *OcpSandboxProvider) GetOcpSharedClusterConfigurationByName(name string) (OcpSharedClusterConfiguration, error) {
	// Get resource from above 'ocp_shared_cluster_configurations' table
	row := p.DbPool.QueryRow(
		context.Background(),
		`SELECT
			id,
			name,
			api_url,
			ingress_domain,
			pgp_sym_decrypt(kubeconfig::bytea, $1),
			pgp_sym_decrypt(token::bytea, $1),
			created_at,
			updated_at,
			annotations,
			valid,
			additional_vars,
			max_memory_usage_percentage,
			max_cpu_usage_percentage,
			usage_node_selector,
			default_sandbox_quota,
			strict_default_sandbox_quota,
			quota_required,
			skip_quota,
			limit_range
		 FROM ocp_shared_cluster_configurations WHERE name = $2`,
		p.VaultSecret, name,
	)

	var cluster OcpSharedClusterConfiguration
	if err := row.Scan(
		&cluster.ID,
		&cluster.Name,
		&cluster.ApiUrl,
		&cluster.IngressDomain,
		&cluster.Kubeconfig,
		&cluster.Token,
		&cluster.CreatedAt,
		&cluster.UpdatedAt,
		&cluster.Annotations,
		&cluster.Valid,
		&cluster.AdditionalVars,
		&cluster.MaxMemoryUsagePercentage,
		&cluster.MaxCpuUsagePercentage,
		&cluster.UsageNodeSelector,
		&cluster.DefaultSandboxQuota,
		&cluster.StrictDefaultSandboxQuota,
		&cluster.QuotaRequired,
		&cluster.SkipQuota,
		&cluster.LimitRange,
	); err != nil {
		return OcpSharedClusterConfiguration{}, err
	}
	cluster.DbPool = p.DbPool
	cluster.VaultSecret = p.VaultSecret
	return cluster, nil
}

// GetOcpSharedClusterConfigurations returns the full list of OcpSharedClusterConfiguration
func (p *OcpSandboxProvider) GetOcpSharedClusterConfigurations() (OcpSharedClusterConfigurations, error) {
	clusters := []OcpSharedClusterConfiguration{}

	// Get resource from 'ocp_shared_cluster_configurations' table
	rows, err := p.DbPool.Query(
		context.Background(),
		`SELECT
			id,
			name,
			api_url,
			ingress_domain,
			pgp_sym_decrypt(kubeconfig::bytea, $1),
			pgp_sym_decrypt(token::bytea, $1),
			created_at,
			updated_at,
			annotations,
			valid,
			additional_vars,
			max_memory_usage_percentage,
			max_cpu_usage_percentage,
			usage_node_selector,
			default_sandbox_quota,
			strict_default_sandbox_quota,
			quota_required,
      skip_quota,
			limit_range
		 FROM ocp_shared_cluster_configurations`,
		p.VaultSecret,
	)

	if err != nil {
		return []OcpSharedClusterConfiguration{}, err
	}

	for rows.Next() {
		var cluster OcpSharedClusterConfiguration

		if err := rows.Scan(
			&cluster.ID,
			&cluster.Name,
			&cluster.ApiUrl,
			&cluster.IngressDomain,
			&cluster.Kubeconfig,
			&cluster.Token,
			&cluster.CreatedAt,
			&cluster.UpdatedAt,
			&cluster.Annotations,
			&cluster.Valid,
			&cluster.AdditionalVars,
			&cluster.MaxMemoryUsagePercentage,
			&cluster.MaxCpuUsagePercentage,
			&cluster.UsageNodeSelector,
			&cluster.DefaultSandboxQuota,
			&cluster.StrictDefaultSandboxQuota,
			&cluster.QuotaRequired,
			&cluster.SkipQuota,
			&cluster.LimitRange,
		); err != nil {
			return []OcpSharedClusterConfiguration{}, err
		}

		cluster.DbPool = p.DbPool
		cluster.VaultSecret = p.VaultSecret
		clusters = append(clusters, cluster)
	}

	return clusters, nil
}

// GetOcpSharedClusterConfigurationByAnnotations returns a list of OcpSharedClusterConfiguration by annotations
func (p *OcpSandboxProvider) GetOcpSharedClusterConfigurationByAnnotations(annotations map[string]string) ([]OcpSharedClusterConfiguration, error) {
	clusters := []OcpSharedClusterConfiguration{}
	// Get resource from above 'ocp_shared_cluster_configurations' table
	rows, err := p.DbPool.Query(
		context.Background(),
		`SELECT name FROM ocp_shared_cluster_configurations WHERE annotations @> $1`,
		annotations,
	)

	if err != nil {
		return []OcpSharedClusterConfiguration{}, err
	}

	for rows.Next() {
		var clusterName string

		if err := rows.Scan(&clusterName); err != nil {
			return []OcpSharedClusterConfiguration{}, err
		}

		cluster, err := p.GetOcpSharedClusterConfigurationByName(clusterName)
		if err != nil {
			return []OcpSharedClusterConfiguration{}, err
		}

		clusters = append(clusters, cluster)
	}

	return clusters, nil
}

var OcpErrNoEnoughAccountsAvailable = errors.New("no enough accounts available")

func (a *OcpSandbox) Render(w http.ResponseWriter, r *http.Request) error {
	return nil
}

func (a *OcpSandboxWithCreds) Render(w http.ResponseWriter, r *http.Request) error {
	return nil
}

func (a *OcpSandbox) Save(dbpool *pgxpool.Pool) error {
	// Check if resource already exists in the DB
	if err := dbpool.QueryRow(
		context.Background(),
		`INSERT INTO resources
		 (resource_name, resource_type, service_uuid, resource_data, status, cleanup_count)
		 VALUES ($1, $2, $3, $4, $5, $6) RETURNING id`,
		a.Name, a.Kind, a.ServiceUuid, a, a.Status, a.CleanupCount).Scan(&a.ID); err != nil {
		return err
	}

	return nil
}

func (a *OcpSandboxWithCreds) Update() error {

	if a.ID == 0 {
		return errors.New("id must be > 0")
	}

	creds, _ := json.Marshal(a.Credentials)
	withoutCreds := *a
	withoutCreds.Credentials = []any{}

	// Update resource
	if _, err := a.Provider.DbPool.Exec(
		context.Background(),
		`UPDATE resources
		 SET resource_name = $1,
			 resource_type = $2,
			 service_uuid = $3,
			 resource_data = $4,
			 resource_credentials = pgp_sym_encrypt($5::text, $6),
			 status = $7,
			 cleanup_count = $8
		 WHERE id = $9`,
		a.Name,
		a.Kind,
		a.ServiceUuid,
		withoutCreds,
		creds,
		a.Provider.VaultSecret,
		a.Status,
		a.CleanupCount,
		a.ID,
	); err != nil {
		return err
	}
	return nil
}

func (a *OcpSandboxWithCreds) Save() error {
	if a.ID != 0 {
		return a.Update()
	}
	creds, _ := json.Marshal(a.Credentials)
	// Unset credentials in a struct withoutCreds
	withoutCreds := *a
	withoutCreds.Credentials = []any{}
	// Insert resource and get Id
	if err := a.Provider.DbPool.QueryRow(
		context.Background(),
		`INSERT INTO resources
			(resource_name, resource_type, service_uuid, to_cleanup, resource_data, resource_credentials, status, cleanup_count)
			VALUES ($1, $2, $3, $4, $5, pgp_sym_encrypt($6::text, $7), $8, $9) RETURNING id`,
		a.Name, a.Kind, a.ServiceUuid, a.ToCleanup, withoutCreds, creds, a.Provider.VaultSecret, a.Status, a.CleanupCount,
	).Scan(&a.ID); err != nil {
		return err
	}

	return nil
}

func (a *OcpSandboxWithCreds) SetStatus(status string) error {
	_, err := a.Provider.DbPool.Exec(
		context.Background(),
		fmt.Sprintf(`UPDATE resources
		 SET status = $1,
			 resource_data['status'] = to_jsonb('%s'::text)
		 WHERE id = $2`, status),
		status, a.ID,
	)

	return err
}

func (a *OcpSandboxWithCreds) GetStatus() (string, error) {
	var status string
	err := a.Provider.DbPool.QueryRow(
		context.Background(),
		"SELECT status FROM resources WHERE id = $1 and resource_type='OcpSandbox'",
		a.ID,
	).Scan(&status)

	return status, err
}

func (a *OcpSandboxWithCreds) MarkForCleanup() error {
	_, err := a.Provider.DbPool.Exec(
		context.Background(),
		"UPDATE resources SET to_cleanup = true, resource_data['to_cleanup'] = 'true' WHERE id = $1",
		a.ID,
	)

	return err
}

func (a *OcpSandboxWithCreds) IncrementCleanupCount() error {
	a.CleanupCount = a.CleanupCount + 1
	_, err := a.Provider.DbPool.Exec(
		context.Background(),
		"UPDATE resources SET cleanup_count = cleanup_count + 1 WHERE id = $1",
		a.ID,
	)

	return err
}
func (a *OcpSandboxProvider) FetchAllByServiceUuid(serviceUuid string) ([]OcpSandbox, error) {
	accounts := []OcpSandbox{}
	// Get resource from above 'resources' table
	rows, err := a.DbPool.Query(
		context.Background(),
		`SELECT
			r.resource_data,
			r.id,
			r.resource_name,
			r.resource_type,
			r.created_at,
			r.updated_at,
			r.status,
			r.cleanup_count,
			COALESCE(oc.additional_vars, '{}'::jsonb) AS cluster_additional_vars
		FROM
			resources r
		LEFT JOIN
			ocp_shared_cluster_configurations oc ON oc.name = r.resource_data->>'ocp_cluster'
		WHERE r.service_uuid = $1 AND r.resource_type = 'OcpSandbox'`,
		serviceUuid,
	)

	if err != nil {
		return accounts, err
	}

	for rows.Next() {
		var account OcpSandbox
		if err := rows.Scan(
			&account,
			&account.ID,
			&account.Name,
			&account.Kind,
			&account.CreatedAt,
			&account.UpdatedAt,
			&account.Status,
			&account.CleanupCount,
			&account.ClusterAdditionalVars,
		); err != nil {
			return accounts, err
		}

		account.ServiceUuid = serviceUuid
		accounts = append(accounts, account)
	}

	return accounts, nil
}

func (a *OcpSandboxProvider) FetchAllByServiceUuidWithCreds(serviceUuid string) ([]OcpSandboxWithCreds, error) {
	accounts := []OcpSandboxWithCreds{}
	// Get resource from above 'resources' table
	rows, err := a.DbPool.Query(
		context.Background(),
		`SELECT
			r.resource_data,
			r.id,
			r.resource_name,
			r.resource_type,
			r.created_at,
			r.updated_at,
			r.status,
			r.cleanup_count,
			pgp_sym_decrypt(r.resource_credentials, $2),
			COALESCE(oc.additional_vars, '{}'::jsonb) AS cluster_additional_vars
		FROM
			resources r
		LEFT JOIN
			ocp_shared_cluster_configurations oc ON oc.name = r.resource_data->>'ocp_cluster'
		WHERE r.service_uuid = $1 AND r.resource_type = 'OcpSandbox'`,
		serviceUuid, a.VaultSecret,
	)

	if err != nil {
		return accounts, err
	}

	for rows.Next() {
		var account OcpSandboxWithCreds

		creds := ""
		if err := rows.Scan(
			&account,
			&account.ID,
			&account.Name,
			&account.Kind,
			&account.CreatedAt,
			&account.UpdatedAt,
			&account.Status,
			&account.CleanupCount,
			&creds,
			&account.ClusterAdditionalVars,
		); err != nil {
			return accounts, err
		}
		// Unmarshal creds into account.Credentials
		if err := json.Unmarshal([]byte(creds), &account.Credentials); err != nil {
			return accounts, err
		}

		account.ServiceUuid = serviceUuid
		account.Provider = a

		accounts = append(accounts, account)
	}

	return accounts, nil
}

var ErrNoSchedule error = errors.New("No OCP shared cluster configuration found")

func (a *OcpSandboxProvider) GetSchedulableClusters(cloud_selector map[string]string, possibleClusters []string, excludeClusters []string, childClusters []string) (OcpSharedClusterConfigurations, error) {
	clusters := OcpSharedClusterConfigurations{}
	// Get resource from 'ocp_shared_cluster_configurations' table
	var err error
	var rows pgx.Rows
	log.Logger.Info("possibleClusters", "type", possibleClusters)
	if len(possibleClusters) == 0 && len(excludeClusters) == 0 && len(childClusters) == 0 {
		rows, err = a.DbPool.Query(
			context.Background(),
			`SELECT name FROM ocp_shared_cluster_configurations WHERE annotations @> $1 and valid=true ORDER BY random()`,
			cloud_selector,
		)
	} else {
		if len(childClusters) > 0 {
			rows, err = a.DbPool.Query(
				context.Background(),
				`SELECT name FROM ocp_shared_cluster_configurations WHERE annotations @> $1 and annotations->>'parent' = ANY($2::text[]) and valid=true ORDER BY random()`,
				cloud_selector, childClusters,
			)
			for rows.Next() {
				var clusterName string

				if err := rows.Scan(&clusterName); err != nil {
					return OcpSharedClusterConfigurations{}, err
				}
				if len(possibleClusters) > 0 && !slices.Contains(possibleClusters, clusterName) {
					continue
				}
				possibleClusters = append(possibleClusters, clusterName)
			}

		}
		if len(possibleClusters) > 0 && len(excludeClusters) == 0 {
			rows, err = a.DbPool.Query(
				context.Background(),
				`SELECT name FROM ocp_shared_cluster_configurations WHERE annotations @> $1 and valid=true and name = ANY($2::text[]) ORDER BY random()`,
				cloud_selector, possibleClusters,
			)
		} else {
			if len(possibleClusters) == 0 && len(excludeClusters) > 0 {
				rows, err = a.DbPool.Query(
					context.Background(),
					`SELECT name FROM ocp_shared_cluster_configurations WHERE annotations @> $1 and valid=true and name != ALL($2::text[]) ORDER BY random()`,
					cloud_selector, excludeClusters,
				)

			} else {
				rows, err = a.DbPool.Query(
					context.Background(),
					`SELECT name FROM ocp_shared_cluster_configurations WHERE annotations @> $1 and valid=true and name = ANY($2::text[]) and name != ALL($3::text[]) ORDER BY random()`,
					cloud_selector, possibleClusters, excludeClusters,
				)
			}
		}
	}

	if err != nil {
		log.Logger.Error("Error querying ocp clusters", "error", err)
		return OcpSharedClusterConfigurations{}, err
	}

	for rows.Next() {
		var clusterName string

		if err := rows.Scan(&clusterName); err != nil {
			return OcpSharedClusterConfigurations{}, err
		}

		cluster, err := a.GetOcpSharedClusterConfigurationByName(clusterName)
		if err != nil {
			return OcpSharedClusterConfigurations{}, err
		}

		clusters = append(clusters, cluster)
	}

	return clusters, nil
}

func (a *OcpSharedClusterConfiguration) CreateRestConfig() (*rest.Config, error) {
	if a.Token != "" {
		return &rest.Config{
			Host:        a.ApiUrl,
			BearerToken: a.Token,
			TLSClientConfig: rest.TLSClientConfig{
				Insecure: true,
			},
		}, nil
	}

	return clientcmd.RESTConfigFromKubeConfig([]byte(a.Kubeconfig))
}

func (a *OcpSharedClusterConfiguration) TestConnection() error {
	// Get the OCP shared cluster configuration from the database
	config, err := a.CreateRestConfig()
	if err != nil {
		log.Logger.Error("Error creating OCP config", "error", err)
		return errors.New("Error creating OCP config: " + err.Error())
	}

	// Create an OpenShift client
	clientset, err := kubernetes.NewForConfig(config)
	if err != nil {
		log.Logger.Error("Error creating OCP client", "error", err)
		return errors.New("Error creating OCP client: " + err.Error())
	}

	// Check if we can access to "default" namespace
	_, err = clientset.CoreV1().Namespaces().Get(context.TODO(), "default", metav1.GetOptions{})
	if err != nil {
		log.Logger.Error("Error accessing default namespace", "error", err)
		return errors.New("Error accessing default namespace: " + err.Error())
	}
	return nil
}

func includeNodeInUsageCalculation(node v1.Node) (bool, string) {
	if node.Spec.Unschedulable {
		return false, "unschedulable"
	}

	// if node is a master node, return false
	for _, taint := range node.Spec.Taints {
		if taint.Key == "node-role.kubernetes.io/master" && taint.Effect == v1.TaintEffectNoSchedule {
			return false, "master"
		}
	}

	conditions := node.Status.Conditions
	nodeReady := false
	for _, condition := range conditions {
		if condition.Type == v1.NodeReady && condition.Status == v1.ConditionTrue {
			nodeReady = true
			break
		}

		// If a condition is not memorypressure and is true, return false
		if condition.Type != v1.NodeMemoryPressure && condition.Status == v1.ConditionTrue {
			return false, "MemoryPressure"
		}
	}

	if !nodeReady {
		return false, "NodeNotReady"
	}
	return nodeReady, ""
}

func anySchedulableNodes(nodes []v1.Node) bool {
	for _, node := range nodes {
		if in, _ := includeNodeInUsageCalculation(node); in {
			return true
		}
	}
	return false
}

func (a *OcpSandboxProvider) Request(serviceUuid string, cloud_selector map[string]string, annotations map[string]string, requestedQuota *v1.ResourceList, requestedLimitRange *v1.LimitRange, multiple bool, multipleAccounts []MultipleOcpAccount, ctx context.Context, asyncRequest bool, alias string, clusterRelation []ClusterRelation) (OcpSandboxWithCreds, error) {
	var selectedCluster OcpSharedClusterConfiguration
<<<<<<< HEAD

=======
	var possibleClusters []string
	var excludeClusters []string
	var childClusters []string
	var selectedClusterMemoryUsage float64 = -1
>>>>>>> e43fab40
	// Ensure annotation has guid
	if _, exists := annotations["guid"]; !exists {
		return OcpSandboxWithCreds{}, errors.New("guid not found in annotations")
	}
	for _, relation := range clusterRelation {
		if multipleAccounts != nil {
			for _, maccount := range multipleAccounts {
				if maccount.Alias == relation.Reference && relation.Relation == "same" {
					possibleClusters = append(possibleClusters, maccount.Account.OcpSharedClusterConfigurationName)
				}
				if maccount.Alias == relation.Reference && relation.Relation == "different" {
					excludeClusters = append(excludeClusters, maccount.Account.OcpSharedClusterConfigurationName)
				}
				if maccount.Alias == relation.Reference && relation.Relation == "child" {
					childClusters = append(excludeClusters, maccount.Account.OcpSharedClusterConfigurationName)
				}
			}
		}
	}
	log.Logger.Info("Alias", alias, "clusters", "possibleClusters", possibleClusters, "excludeClusters", excludeClusters, "childClusters", childClusters)

	// Version with OcpSharedClusterConfiguration methods
	candidateClusters, err := a.GetSchedulableClusters(cloud_selector, possibleClusters, excludeClusters, childClusters)
	if err != nil {
		log.Logger.Error("Error getting schedulable clusters", "error", err)
		return OcpSandboxWithCreds{}, err
	}
	if len(candidateClusters) == 0 {
		log.Logger.Error("No OCP shared cluster configuration found", "cloud_selector", cloud_selector)
		return OcpSandboxWithCreds{}, ErrNoSchedule
	}

	// Determine guid, auto increment the guid if there are multiple resources
	// for a serviceUuid
	guid, err := guessNextGuid(annotations["guid"], serviceUuid, a.DbPool, multiple, ctx)
	if err != nil {
		log.Logger.Error("Error guessing guid", "error", err)
		return OcpSandboxWithCreds{}, err
	}
	// Return the Placement with a status 'initializing'
	rnew := OcpSandboxWithCreds{
		OcpSandbox: OcpSandbox{
			Name:        guid + "-" + serviceUuid,
			Kind:        "OcpSandbox",
			Annotations: annotations,
			ServiceUuid: serviceUuid,
			Status:      "initializing",
		},
		Provider: a,
	}

	rnew.Resource.CreatedAt = time.Now()
	rnew.Resource.UpdatedAt = time.Now()

	if err := rnew.Save(); err != nil {
		log.Logger.Error("Error saving OCP account", "error", err)
		return OcpSandboxWithCreds{}, err
	}

	//--------------------------------------------------
	// The following is async
	task := func() {
	providerLoop:
		for _, cluster := range candidateClusters {
			rnew.SetStatus("scheduling")

			log.Logger.Info("Cluster",
				"name", cluster.Name,
				"ApiUrl", cluster.ApiUrl)

			config, err := cluster.CreateRestConfig()
			if err != nil {
				log.Logger.Error("Error creating OCP config", "error", err)
				rnew.SetStatus("error")
				continue providerLoop
			}

			clientset, err := kubernetes.NewForConfig(config)
			if err != nil {
				log.Logger.Error("Error creating OCP client", "error", err)
				rnew.SetStatus("error")
				continue providerLoop
			}

			clientsetMetrics, err := metricsv.NewForConfig(config)
			if err != nil {
				log.Logger.Error("Error creating OCP metrics client", "error", err)
				rnew.SetStatus("error")
				continue providerLoop
			}

			nodes, err := clientset.CoreV1().Nodes().List(context.TODO(), metav1.ListOptions{LabelSelector: cluster.UsageNodeSelector})
			if err != nil {
				log.Logger.Error("Error listing OCP nodes", "error", err)
				rnew.SetStatus("error")
				continue providerLoop
			}

			var totalAllocatableCpu, totalAllocatableMemory int64
			var totalUsageCpu, totalUsageMemory int64

			if !anySchedulableNodes(nodes.Items) {
				log.Logger.Info("No schedulable/ready nodes found",
					"cluster", cluster.Name,
					"serviceUuid", rnew.ServiceUuid,
				)
				continue providerLoop
			}

			for _, node := range nodes.Items {

				if include, reason := includeNodeInUsageCalculation(node); !include {
					log.Logger.Info("Node not included in calculation",
						"node",
						node.Name,
						"reason", reason,
					)
					continue
				}

				allocatableCpu := node.Status.Allocatable.Cpu().MilliValue()
				allocatableMemory := node.Status.Allocatable.Memory().Value()

				totalAllocatableCpu += allocatableCpu
				totalAllocatableMemory += allocatableMemory

				nodeMetric, err := clientsetMetrics.MetricsV1beta1().
					NodeMetricses().
					Get(context.Background(), node.Name, metav1.GetOptions{})

				if err != nil {
					log.Logger.Error(
						"Error Get OCP node metrics v1beta1, ignore the node",
						"node", node.Name,
						"error", err)
					continue
				}

				mem, _ := nodeMetric.Usage.Memory().AsInt64()
				cpu := nodeMetric.Usage.Cpu().MilliValue()

				totalUsageCpu += cpu
				totalUsageMemory += mem
			}

			// Calculate total usage for the cluster
			clusterCpuUsage := (float64(totalUsageCpu) / float64(totalAllocatableCpu)) * 100
			clusterMemoryUsage := (float64(totalUsageMemory) / float64(totalAllocatableMemory)) * 100
			log.Logger.Info(
				"Cluster Usage",
				"Cluster", cluster.Name,
				"CPU% Usage", clusterCpuUsage,
				"Memory% Usage", clusterMemoryUsage,
			)
<<<<<<< HEAD
			if clusterMemoryUsage < cluster.MaxMemoryUsagePercentage && clusterCpuUsage < cluster.MaxCpuUsagePercentage {
=======
			if clusterMemoryUsage < cluster.MaxMemoryUsagePercentage && clusterCpuUsage < cluster.MaxCpuUsagePercentage  && (selectedClusterMemoryUsage == -1 || clusterMemoryUsage < selectedClusterMemoryUsage) {
>>>>>>> e43fab40
				selectedCluster = cluster
				log.Logger.Info("selectedCluster", "cluster", selectedCluster.Name)
				break providerLoop
			}
		}

		if selectedCluster.Name == "" {
			log.Logger.Error("Error electing cluster",
				"name", rnew.Name,
				"serviceUuid", rnew.ServiceUuid,
				"reason", "no cluster available")
			rnew.SetStatus("error")
			return
		}

		rnew.OcpApiUrl = selectedCluster.ApiUrl
		rnew.OcpSharedClusterConfigurationName = selectedCluster.Name
		rnew.OcpIngressDomain = selectedCluster.IngressDomain

		if err := rnew.Save(); err != nil {
			log.Logger.Error("Error saving OCP account", "error", err)
			rnew.SetStatus("error")
			return
		}

		config, err := selectedCluster.CreateRestConfig()
		if err != nil {
			log.Logger.Error("Error creating OCP config", "error", err)
			rnew.SetStatus("error")
			return
		}

		// Create an OpenShift client
		clientset, err := kubernetes.NewForConfig(config)
		if err != nil {
			log.Logger.Error("Error creating OCP client", "error", err)
			rnew.SetStatus("error")
			return
		}

		// Create an dynamic OpenShift client for non regular objects
		dynclientset, err := dynamic.NewForConfig(config)
		if err != nil {
			log.Logger.Error("Error creating OCP client", "error", err)
			rnew.SetStatus("error")
			return
		}

		serviceAccountName := "sandbox"
		suffix := annotations["namespace_suffix"]
		if suffix == "" {
			suffix = serviceUuid
		}

		namespaceName := "sandbox-" + guid + "-" + suffix
		namespaceName = namespaceName[:min(63, len(namespaceName))] // truncate to 63

		delay := time.Second
		// Loop to wait for the namespace to be deleted
		for {
			// Create the Namespace
			// Add serviceUuid as label to the namespace

			_, err = clientset.CoreV1().Namespaces().Create(context.TODO(), &v1.Namespace{
				ObjectMeta: metav1.ObjectMeta{
					Name: namespaceName,
					Labels: map[string]string{
						"mutatepods.kubemacpool.io":            "ignore",
						"mutatevirtualmachines.kubemacpool.io": "ignore",
						"serviceUuid":                          serviceUuid,
						"guid":                                 annotations["guid"],
					},
				},
			}, metav1.CreateOptions{})

			if err != nil {
				if strings.Contains(err.Error(), "object is being deleted: namespace") {
					log.Logger.Warn("Error creating OCP namespace", "error", err)
					time.Sleep(delay)
					delay = delay * 2
					if delay > 60*time.Second {
						rnew.SetStatus("error")
						return
					}

					continue
				}

				log.Logger.Error("Error creating OCP namespace", "error", err)
				rnew.SetStatus("error")
				return
			}

			rnew.Namespace = namespaceName
			if err := rnew.Save(); err != nil {
				log.Logger.Error("Error saving OCP account", "error", err)
				rnew.SetStatus("error")
				return
			}
			break
		}

		if !selectedCluster.SkipQuota {
			// Create Quota for the Namespace
			// First calculate the quota using the requested_quota from the PlacementRequest and
			// the options from the OcpSharedClusterConfiguration
			requested := &v1.ResourceQuota{
				ObjectMeta: metav1.ObjectMeta{
					Name: "sandbox-requested-quota",
				},
				Spec: v1.ResourceQuotaSpec{
					Hard: *requestedQuota,
				},
			}

			if selectedCluster.QuotaRequired {
				// Check if the requested quota is provided and not empty
				if requestedQuota == nil || len(*requestedQuota) == 0 {
					log.Logger.Error("Error creating OCP quota", "error", "requested quota is required")
					rnew.ErrorMessage = "Quota is required for this cluster and should be specified in the request"
					if err := rnew.Save(); err != nil {
						log.Logger.Error("Error saving OCP account", "error", err)
					}
					rnew.SetStatus("error")
					return
				}
			}

			quota := ApplyQuota(requested,
				selectedCluster.DefaultSandboxQuota,
				selectedCluster.StrictDefaultSandboxQuota,
			)

			rnew.Quota = quota.Spec.Hard

			// Troubleshooting output the quota
			log.Logger.Debug("Quota", "quota", quota, "selectedCluster", selectedCluster,
				"requestedQuota", requestedQuota)

			if err := rnew.Save(); err != nil {
				log.Logger.Error("Error saving OCP account", "error", err)
				rnew.SetStatus("error")
				return
			}

			_, err = clientset.CoreV1().ResourceQuotas(namespaceName).Create(context.TODO(), quota, metav1.CreateOptions{})
			if err != nil {
				log.Logger.Error("Error creating OCP quota", "error", err)
				if err := clientset.CoreV1().Namespaces().Delete(context.TODO(), namespaceName, metav1.DeleteOptions{}); err != nil {
					log.Logger.Error("Error cleaning up the namespace", "error", err)
				}
				rnew.SetStatus("error")
				return
			}

			limitRange := &v1.LimitRange{}
			if requestedLimitRange != nil {
				limitRange = requestedLimitRange
			} else {
				limitRange = selectedCluster.LimitRange
			}

			// Create the limit range
			if limitRange.Name != "" {
				_, err = clientset.CoreV1().LimitRanges(namespaceName).Create(context.TODO(), limitRange, metav1.CreateOptions{})
				if err != nil {
					log.Logger.Error("Error creating OCP limit range",
						"error", err,
						"limit range", limitRange)
					if err := clientset.CoreV1().Namespaces().Delete(context.TODO(), namespaceName, metav1.DeleteOptions{}); err != nil {
						log.Logger.Error("Error cleaning up the namespace", "error", err)
					}
					rnew.SetStatus("error")
					return
				}

				rnew.LimitRange = limitRange
				if err := rnew.Save(); err != nil {
					log.Logger.Error("Error saving OCP account", "error", err)
					rnew.SetStatus("error")
					return
				}
			}
		}

		_, err = clientset.CoreV1().ServiceAccounts(namespaceName).Create(context.TODO(), &v1.ServiceAccount{
			ObjectMeta: metav1.ObjectMeta{
				Name: serviceAccountName,
				Labels: map[string]string{
					"serviceUuid": serviceUuid,
					"guid":        annotations["guid"],
				},
			},
		}, metav1.CreateOptions{})

		if err != nil {
			log.Logger.Error("Error creating OCP service account", "error", err)
			// Delete the namespace
			if err := clientset.CoreV1().Namespaces().Delete(context.TODO(), namespaceName, metav1.DeleteOptions{}); err != nil {
				log.Logger.Error("Error cleaning up the namespace", "error", err)
			}
			rnew.SetStatus("error")
			return
		}

		// Create RoleBind for the Service Account in the Namespace
		_, err = clientset.RbacV1().RoleBindings(namespaceName).Create(context.TODO(), &rbacv1.RoleBinding{
			ObjectMeta: metav1.ObjectMeta{
				Name: serviceAccountName,
				Labels: map[string]string{
					"serviceUuid": serviceUuid,
					"guid":        annotations["guid"],
				},
			},
			RoleRef: rbacv1.RoleRef{
				APIGroup: rbacv1.GroupName,
				Kind:     "ClusterRole",
				Name:     "admin",
			},
			Subjects: []rbacv1.Subject{
				{
					Kind:      "ServiceAccount",
					Name:      serviceAccountName,
					Namespace: namespaceName,
				},
			},
		}, metav1.CreateOptions{})

		if err != nil {
			log.Logger.Error("Error creating OCP RoleBind", "error", err)
			if err := clientset.CoreV1().Namespaces().Delete(context.TODO(), namespaceName, metav1.DeleteOptions{}); err != nil {
				log.Logger.Error("Error cleaning up the namespace", "error", err)
			}
			rnew.SetStatus("error")
			return
		}

		// Assign ClusterRole sandbox-hcp (created with gitops) to the SA if hcp option was selected
		if value, exists := cloud_selector["hcp"]; exists && (value == "yes" || value == "true") {
			_, err = clientset.RbacV1().RoleBindings(namespaceName).Create(context.TODO(), &rbacv1.RoleBinding{
				ObjectMeta: metav1.ObjectMeta{
					Name: serviceAccountName + "-hcp",
					Labels: map[string]string{
						"serviceUuid": serviceUuid,
						"guid":        annotations["guid"],
					},
				},
				RoleRef: rbacv1.RoleRef{
					APIGroup: rbacv1.GroupName,
					Kind:     "ClusterRole",
					Name:     serviceAccountName + "-hcp",
				},
				Subjects: []rbacv1.Subject{
					{
						Kind:      "ServiceAccount",
						Name:      serviceAccountName,
						Namespace: namespaceName,
					},
				},
			}, metav1.CreateOptions{})

			if err != nil {
				log.Logger.Error("Error creating OCP RoleBind", "error", err)
				if err := clientset.CoreV1().Namespaces().Delete(context.TODO(), namespaceName, metav1.DeleteOptions{}); err != nil {
					log.Logger.Error("Error cleaning up the namespace", "error", err)
				}
				rnew.SetStatus("error")
				return
			}
		}

		// TODO: parameterize this, or detect when to execute it, otherwise it'll fail
		// // Create RoleBind for the Service Account in the Namespace for kubevirt
		// _, err = clientset.RbacV1().RoleBindings(namespaceName).Create(context.TODO(), &rbacv1.RoleBinding{
		// 	ObjectMeta: metav1.ObjectMeta{
		// 		Name: "kubevirt-" + namespaceName[:min(53, len(namespaceName))],
		// 		Labels: map[string]string{
		// 			"serviceUuid": serviceUuid,
		// 			"guid":        annotations["guid"],
		// 		},
		// 	},
		// 	RoleRef: rbacv1.RoleRef{
		// 		APIGroup: rbacv1.GroupName,
		// 		Kind:     "ClusterRole",
		// 		Name:     "kubevirt.io:admin",
		// 	},
		// 	Subjects: []rbacv1.Subject{
		// 		{
		// 			Kind:      "ServiceAccount",
		// 			Name:      serviceAccountName,
		// 			Namespace: namespaceName,
		// 		},
		// 	},
		// }, metav1.CreateOptions{})

		// if err != nil {
		// 	log.Logger.Error("Error creating OCP RoleBind", "error", err)
		// 	if err := clientset.CoreV1().Namespaces().Delete(context.TODO(), namespaceName, metav1.DeleteOptions{}); err != nil {
		// 		log.Logger.Error("Error cleaning up the namespace", "error", err)
		// 	}
		// 	rnew.SetStatus("error")
		// 	return
		// }

		// if cloud_selector has enabled the virt flag, then we give permission to cnv-images namespace
		if value, exists := cloud_selector["virt"]; exists && (value == "yes" || value == "true") {
			// Look if namespace 'cnv-images' exists
			if _, err := clientset.CoreV1().Namespaces().Get(context.TODO(), "cnv-images", metav1.GetOptions{}); err == nil {

				rb := &rbacv1.RoleBinding{
					ObjectMeta: metav1.ObjectMeta{
						Name:      "allow-clone-" + namespaceName[:min(51, len(namespaceName))],
						Namespace: "cnv-images",
						Labels: map[string]string{
							"serviceUuid": serviceUuid,
							"guid":        annotations["guid"],
						},
					},
					Subjects: []rbacv1.Subject{
						{
							Kind:      "ServiceAccount",
							Name:      "default",
							Namespace: namespaceName,
						},
					},
					RoleRef: rbacv1.RoleRef{
						Kind:     "ClusterRole",
						Name:     "datavolume-cloner",
						APIGroup: "rbac.authorization.k8s.io",
					},
				}

				_, err = clientset.RbacV1().RoleBindings("cnv-images").Create(context.TODO(), rb, metav1.CreateOptions{})
				if err != nil {
					if !strings.Contains(err.Error(), "already exists") {
						log.Logger.Error("Error creating rolebinding on cnv-images", "error", err)

						if err := clientset.CoreV1().Namespaces().Delete(context.TODO(), namespaceName, metav1.DeleteOptions{}); err != nil {
							log.Logger.Error("Error cleaning up the namespace", "error", err)
						}
						rnew.SetStatus("error")
						return
					}
				}
			}
			// TODO: decide if we want another flag to configure the RadosNamespace
			// Define the CephBlockPoolRadosNamespace GroupVersionResource
			cephBlockPoolRadosNamespaceGVR := schema.GroupVersionResource{
				Group:    "ceph.rook.io",
				Version:  "v1",
				Resource: "cephblockpoolradosnamespaces",
			}
			// Create the CephBlockPoolRadosNamespace object as an unstructured object
			cephBlockPoolRadosNamespace := &unstructured.Unstructured{
				Object: map[string]any{
					"apiVersion": "ceph.rook.io/v1",
					"kind":       "CephBlockPoolRadosNamespace",
					"metadata": map[string]any{
						"name":      namespaceName,
						"namespace": "openshift-storage",
					},
					"spec": map[string]any{
						"blockPoolName": "ocpv-tenants",
					},
				},
			}
			_, err = dynclientset.Resource(cephBlockPoolRadosNamespaceGVR).Namespace("openshift-storage").Create(context.TODO(), cephBlockPoolRadosNamespace, metav1.CreateOptions{})
			if err != nil {
				log.Logger.Error("Error creating CephBlockPoolRadosNamespace", "error", err)
			}

			log.Logger.Debug("CephBlockPoolRadosNamespace created successfully")
		}

		// Create secret to generate a token, for the clusters without image registry and for future versions of OCP
		secret := &v1.Secret{
			ObjectMeta: metav1.ObjectMeta{
				Name:      serviceAccountName + "-token",
				Namespace: namespaceName,
				Annotations: map[string]string{
					"kubernetes.io/service-account.name": serviceAccountName,
				},
			},
			Type: v1.SecretTypeServiceAccountToken,
		}
		_, err = clientset.CoreV1().Secrets(namespaceName).Create(context.TODO(), secret, metav1.CreateOptions{})

		if err != nil {
			log.Logger.Error("Error creating secret for SA", "error", err)
			// Delete the namespace
			if err := clientset.CoreV1().Namespaces().Delete(context.TODO(), namespaceName, metav1.DeleteOptions{}); err != nil {
				log.Logger.Error("Error creating OCP secret for SA", "error", err)
			}
			rnew.SetStatus("error")
			return
		}

		maxRetries := 5
		retryCount := 0
		sleepDuration := time.Second * 5
		var saSecret *v1.Secret
		// Loop till token exists
		for {
			secrets, err := clientset.CoreV1().Secrets(namespaceName).List(context.TODO(), metav1.ListOptions{})
			if err != nil {
				log.Logger.Error("Error listing OCP secrets", "error", err)
				// Delete the namespace
				if err := clientset.CoreV1().Namespaces().Delete(context.TODO(), namespaceName, metav1.DeleteOptions{}); err != nil {
					log.Logger.Error("Error creating OCP service account", "error", err)
				}
				rnew.SetStatus("error")
				return
			}

			for _, secret := range secrets.Items {
				if val, exists := secret.ObjectMeta.Annotations["kubernetes.io/service-account.name"]; exists {
					if _, exists := secret.Data["token"]; exists {
						if val == serviceAccountName {
							saSecret = &secret
							break
						}
					}
				}
			}
			if saSecret != nil {
				break
			}
			// Retry logic
			retryCount++
			if retryCount >= maxRetries {
				log.Logger.Error("Max retries reached, service account secret not found")
				rnew.SetStatus("error")
				return
			}

			// Sleep before retrying
			time.Sleep(sleepDuration)
		}
		creds := []any{
			OcpServiceAccount{
				Kind:  "ServiceAccount",
				Name:  serviceAccountName,
				Token: string(saSecret.Data["token"]),
			},
		}
		rnew.Credentials = creds
		rnew.Status = "success"

		if err := rnew.Save(); err != nil {
			log.Logger.Error("Error saving OCP account", "error", err)
			log.Logger.Info("Trying to cleanup OCP account")
			if err := rnew.Delete(); err != nil {
				log.Logger.Error("Error cleaning up OCP account", "error", err)
			}
		}
		log.Logger.Info("Ocp sandbox booked", "account", rnew.Name, "service_uuid", rnew.ServiceUuid,
			"cluster", rnew.OcpSharedClusterConfigurationName, "namespace", rnew.Namespace)
	}
	if asyncRequest {
		go task()
	} else {
		task()
	}
	//--------------------------------------------------

	return rnew, nil
}

func guessNextGuid(origGuid string, serviceUuid string, dbpool *pgxpool.Pool, multiple bool, ctx context.Context) (string, error) {
	var rowcount int
	guid := origGuid
	increment := 0

	if multiple {
		guid = origGuid + "-1"
	}

	for {
		if increment > 100 {
			return "", errors.New("Too many iterations guessing guid")
		}

		if increment > 0 {
			guid = origGuid + "-" + fmt.Sprintf("%v", increment+1)
		}
		// If a sandbox already has the same name for that serviceuuid, increment
		// If so, increment the guid and try again
		candidateName := guid + "-" + serviceUuid

		err := dbpool.QueryRow(
			context.Background(),
			`SELECT count(*) FROM resources
			WHERE resource_name = $1
			AND resource_type = 'OcpSandbox'`,
			candidateName,
		).Scan(&rowcount)

		if err != nil {
			return "", err
		}

		if rowcount == 0 {
			break
		}
		increment++
	}

	return guid, nil
}

func (a *OcpSandboxProvider) Release(service_uuid string) error {
	accounts, err := a.FetchAllByServiceUuidWithCreds(service_uuid)

	if err != nil {
		return err
	}

	var errorHappened error

	for _, account := range accounts {
		if account.Namespace == "" &&
			account.Status != "error" &&
			account.Status != "scheduling" &&
			account.Status != "initializing" {
			// If the sandbox is not in error and the namespace is empty, throw an error
			errorHappened = errors.New("Namespace not found for account")
			log.Logger.Error("Namespace not found for account", "account", account)
			continue
		}

		if err := account.Delete(); err != nil {
			errorHappened = err
			continue
		}
	}
	return errorHappened
}

func NewOcpSandboxProvider(dbpool *pgxpool.Pool, vaultSecret string) OcpSandboxProvider {
	return OcpSandboxProvider{
		DbPool:      dbpool,
		VaultSecret: vaultSecret,
	}
}

func (a *OcpSandboxProvider) FetchAll() ([]OcpSandbox, error) {
	accounts := []OcpSandbox{}
	// Get resource from above 'resources' table
	rows, err := a.DbPool.Query(
		context.Background(),
		`SELECT
		 r.resource_data,
		 r.id,
		 r.resource_name,
		 r.resource_type,
		 r.created_at,
		 r.updated_at,
		 r.status,
		 r.cleanup_count,
		 COALESCE(oc.additional_vars, '{}'::jsonb) AS cluster_additional_vars
		 FROM resources r
		 LEFT JOIN ocp_shared_cluster_configurations oc ON oc.name = r.resource_data->>'ocp_cluster'
     WHERE r.resource_type = 'OcpSandbox'`,
	)

	if err != nil {
		return accounts, err
	}

	for rows.Next() {
		var account OcpSandbox
		if err := rows.Scan(
			&account,
			&account.ID,
			&account.Name,
			&account.Kind,
			&account.CreatedAt,
			&account.UpdatedAt,
			&account.Status,
			&account.CleanupCount,
			&account.ClusterAdditionalVars,
		); err != nil {
			return accounts, err
		}

		accounts = append(accounts, account)
	}

	return accounts, nil
}

func (account *OcpSandboxWithCreds) Delete() error {

	if account.ID == 0 {
		return errors.New("resource ID must be > 0")
	}

	// Wait for the status of the resource until it's in final state
	maxRetries := 10
	for {
		status, err := account.GetStatus()
		if err != nil {
			// if norow, the resource was not created, nothing to delete
			if err == pgx.ErrNoRows {
				log.Logger.Info("Resource not found", "name", account.Name)
				return nil
			}
			log.Logger.Error("cannot get status of resource", "error", err, "name", account.Name)
			break
		}
		if maxRetries == 0 {
			log.Logger.Error("Resource is not in a final state", "name", account.Name, "status", status)

			// Curative and auto-healing action, set status to error
			if status == "initializing" || status == "scheduling" {
				if err := account.SetStatus("error"); err != nil {
					log.Logger.Error("Cannot set status", "error", err)
					return err
				}
				maxRetries = 10
				continue
			}
			return errors.New("Resource is not in a final state, cannot delete")
		}

		if status == "success" || status == "error" {
			break
		}

		time.Sleep(5 * time.Second)
		maxRetries--
	}

	// Reload account
	if err := account.Reload(); err != nil {
		log.Logger.Error("Error reloading account", "error", err)
		return err
	}

	if account.OcpSharedClusterConfigurationName == "" {
		// Get the OCP shared cluster configuration name from the resources.resource_data column using ID
		err := account.Provider.DbPool.QueryRow(
			context.Background(),
			"SELECT resource_data->>'ocp_cluster' FROM resources WHERE id = $1",
			account.ID,
		).Scan(&account.OcpSharedClusterConfigurationName)

		if err != nil {
			if err == pgx.ErrNoRows {
				log.Logger.Error("Ocp cluster doesn't exist for resource", "name", account.Name)
				account.SetStatus("error")
				return errors.New("Ocp cluster doesn't exist for resource")
			}

			log.Logger.Error("Ocp cluster query error", "err", err)
			account.SetStatus("error")
			return err
		}
	}

	if account.OcpSharedClusterConfigurationName == "" {
		// The resource was not created, nothing to delete
		// that happens when no cluster is elected
		_, err := account.Provider.DbPool.Exec(
			context.Background(),
			"DELETE FROM resources WHERE id = $1",
			account.ID,
		)
		return err
	}

	account.SetStatus("deleting")
	// In case anything goes wrong, we'll know it can safely be deleted
	account.MarkForCleanup()
	account.IncrementCleanupCount()

	if account.Namespace == "" {
		log.Logger.Info("Empty namespace, consider deletion a success", "name", account.Name)
		_, err := account.Provider.DbPool.Exec(
			context.Background(),
			"DELETE FROM resources WHERE id = $1",
			account.ID,
		)
		return err
	}

	// Get the OCP shared cluster configuration from the resources.resource_data column

	cluster, err := account.Provider.GetOcpSharedClusterConfigurationByName(account.OcpSharedClusterConfigurationName)
	if err != nil {
		log.Logger.Error("Error getting OCP shared cluster configuration", "error", err)
		account.SetStatus("error")
		return err
	}

	config, err := cluster.CreateRestConfig()
	if err != nil {
		log.Logger.Error("Error creating OCP config", "error", err, "name", account.Name)
		account.SetStatus("error")
		return err
	}

	// Create an OpenShift client
	clientset, err := kubernetes.NewForConfig(config)
	if err != nil {
		log.Logger.Error("Error creating OCP client", "error", err, "name", account.Name)
		account.SetStatus("error")
		return err
	}

	// Create an dynamic OpenShift client for non regular objects
	dynclientset, err := dynamic.NewForConfig(config)
	if err != nil {
		log.Logger.Error("Error creating OCP client", "error", err, "name", account.Name)
		account.SetStatus("error")
		return err
	}

	// Check if the namespace exists
	_, err = clientset.CoreV1().Namespaces().Get(context.TODO(), account.Namespace, metav1.GetOptions{})
	if err != nil {
		// if error ends with 'not found', consider deletion a success
		if strings.Contains(err.Error(), "not found") {
			log.Logger.Info("Namespace not found, consider deletion a success", "name", account.Name)
			_, err = account.Provider.DbPool.Exec(
				context.Background(),
				"DELETE FROM resources WHERE id = $1",
				account.ID,
			)
			return err
		}

		log.Logger.Error("Error getting OCP namespace", "error", err, "name", account.Name)
		account.SetStatus("error")
		return err
	}
	// Delete the Namespace
	err = clientset.CoreV1().Namespaces().Delete(context.TODO(), account.Namespace, metav1.DeleteOptions{})
	if err != nil {
		log.Logger.Error("Error deleting OCP namespace", "error", err, "name", account.Name)
		account.SetStatus("error")
		return err
	}

	log.Logger.Info("Namespace deleted",
		"name", account.Name,
		"namespace", account.Namespace,
		"cluster", account.OcpSharedClusterConfigurationName,
	)

	rbName := "allow-clone-" + account.Namespace[:min(51, len(account.Namespace))]
	// Delete the role binding from the cnv-images namespace
	if _, err := clientset.RbacV1().RoleBindings("cnv-images").Get(context.TODO(), rbName, metav1.GetOptions{}); err == nil {
		if err := clientset.RbacV1().RoleBindings("cnv-images").Delete(context.TODO(), rbName, metav1.DeleteOptions{}); err != nil {
			log.Logger.Error("Error deleting rolebinding on cnv-images", "error", err)
			account.SetStatus("error")
			return err
		}
	}

	// Delete the cephBlockPoolRadosNamespace from the openshift-storage namespace
	// Define the CephBlockPoolRadosNamespace GroupVersionResource
	cephBlockPoolRadosNamespaceGVR := schema.GroupVersionResource{
		Group:    "ceph.rook.io",
		Version:  "v1",
		Resource: "cephblockpoolradosnamespaces",
	}
	if _, err := dynclientset.Resource(cephBlockPoolRadosNamespaceGVR).Namespace("openshift-storage").Get(context.TODO(), account.Namespace, metav1.GetOptions{}); err == nil {
		if err := dynclientset.Resource(cephBlockPoolRadosNamespaceGVR).Namespace("openshift-storage").Delete(context.TODO(), account.Namespace, metav1.DeleteOptions{}); err != nil {
			log.Logger.Error("Error deleting rolebinding on CephBlockPoolRadosNamespace", "error", err)
			account.SetStatus("error")
			return err
		}
	}

	_, err = account.Provider.DbPool.Exec(
		context.Background(),
		"DELETE FROM resources WHERE id = $1",
		account.ID,
	)
	return err
}

func (p *OcpSandboxProvider) FetchByName(name string) (OcpSandbox, error) {
	// Get resource from above 'resources' table
	row := p.DbPool.QueryRow(
		context.Background(),
		`SELECT
		 r.resource_data,
		 r.id,
		 r.resource_name,
		 r.resource_type,
		 r.created_at,
		 r.updated_at,
		 r.status,
		 r.cleanup_count,
		 COALESCE(oc.additional_vars, '{}'::jsonb) AS cluster_additional_vars
		 FROM resources r
		 LEFT JOIN ocp_shared_cluster_configurations oc ON oc.name = resource_data->>'ocp_cluster'
		 WHERE r.resource_name = $1 AND r.resource_type = 'OcpSandbox'`,
		name,
	)

	var account OcpSandbox
	if err := row.Scan(
		&account,
		&account.ID,
		&account.Name,
		&account.Kind,
		&account.CreatedAt,
		&account.UpdatedAt,
		&account.Status,
		&account.CleanupCount,
		&account.ClusterAdditionalVars,
	); err != nil {
		return OcpSandbox{}, err
	}
	return account, nil
}

func (p *OcpSandboxProvider) FetchById(id int) (OcpSandbox, error) {
	// Get resource from above 'resources' table
	row := p.DbPool.QueryRow(
		context.Background(),
		`SELECT
		 r.resource_data,
		 r.id,
		 r.resource_name,
		 r.resource_type,
		 r.created_at,
		 r.updated_at,
		 r.status,
		 r.cleanup_count,
		 COALESCE(oc.additional_vars, '{}'::jsonb) AS cluster_additional_vars
		 FROM resources r
		 LEFT JOIN ocp_shared_cluster_configurations oc ON oc.name = resource_data->>'ocp_cluster'
		 WHERE r.id = $1 AND r.resource_type = 'OcpSandbox'`,
		id,
	)

	var account OcpSandbox
	if err := row.Scan(
		&account,
		&account.ID,
		&account.Name,
		&account.Kind,
		&account.CreatedAt,
		&account.UpdatedAt,
		&account.Status,
		&account.CleanupCount,
		&account.ClusterAdditionalVars,
	); err != nil {
		return OcpSandbox{}, err
	}
	return account, nil
}

func (a *OcpSandboxWithCreds) Reload() error {
	// Ensude ID is set
	if a.ID == 0 {
		return errors.New("id must be > 0 to use Reload()")
	}

	// Enusre provider is set
	if a.Provider == nil {
		return errors.New("provider must be set to use Reload()")
	}

	// Get resource from above 'resources' table
	row := a.Provider.DbPool.QueryRow(
		context.Background(),
		`SELECT
		 r.resource_data,
         r.id,
		 r.resource_name,
		 r.resource_type,
		 r.created_at,
		 r.updated_at,
		 r.status,
		 r.cleanup_count,
		 pgp_sym_decrypt(r.resource_credentials, $2),
		 COALESCE(oc.additional_vars, '{}'::jsonb) AS cluster_additional_vars
		 FROM resources r
		 LEFT JOIN ocp_shared_cluster_configurations oc ON oc.name = resource_data->>'ocp_cluster'
		 WHERE r.id = $1 AND r.resource_type = 'OcpSandbox'`,
		a.ID, a.Provider.VaultSecret,
	)

	var creds string
	var account OcpSandboxWithCreds
	if err := row.Scan(
		&account,
		&account.ID,
		&account.Name,
		&account.Kind,
		&account.CreatedAt,
		&account.UpdatedAt,
		&account.Status,
		&account.CleanupCount,
		&creds,
		&account.ClusterAdditionalVars,
	); err != nil {
		return err
	}
	// Add provider before copying
	account.Provider = a.Provider
	// Copy account into a
	*a = account

	// Unmarshal creds into account.Credentials
	if err := json.Unmarshal([]byte(creds), &a.Credentials); err != nil {
		return err
	}

	return nil
}

func ApplyQuota(requestedQuotaOrig *v1.ResourceQuota, defaultQuota *v1.ResourceQuota, strictDefaultSandboxQuota bool) *v1.ResourceQuota {
	var resultQuota *v1.ResourceQuota

	if requestedQuotaOrig == nil {
		return defaultQuota
	}
	// deepcopy the default quota
	resultQuota = defaultQuota.DeepCopy()
	requestedQuota := requestedQuotaOrig.DeepCopy()

	// If strictDefaultSandboxQuota is true, the default quota cannot be exceeded.
	// lower values are updated though

	// first, iterate over the requested quota to check for new keys like:
	// <storage-class-name>.storageclass.storage.k8s.io/requests.storage
	// or the aliases:  cpu / memory / storage / ephemeral-storage
	// which should translate to:
	// requests.cpu / requests.memory / requests.storage / requests.ephemeral-storage
	for key, item := range requestedQuota.Spec.Hard {
		if _, exists := defaultQuota.Spec.Hard[key]; !exists {
			// if the key is one of 'cpu', 'memory', 'ephemeral-storage'
			// add it as 'requests.<key>'
			switch key {
			case "cpu":
				// check if the key 'requests.cpu' already exists in the requested quota (duplicate)
				// if it does, take the minimum
				if requested, exists := requestedQuota.Spec.Hard[v1.ResourceRequestsCPU]; exists {
					if item.Cmp(requested) < 0 {
						requestedQuota.Spec.Hard[v1.ResourceRequestsCPU] = item.DeepCopy()
					}
				} else {
					requestedQuota.Spec.Hard[v1.ResourceRequestsCPU] = item.DeepCopy()
				}

				delete(requestedQuota.Spec.Hard, key)
			case "memory":
				// check if the key 'requests.memory' already exists in the requested quota (duplicate)
				// if it does, take the minimum
				if requested, exists := requestedQuota.Spec.Hard[v1.ResourceRequestsMemory]; exists {
					if item.Cmp(requested) < 0 {
						requestedQuota.Spec.Hard[v1.ResourceRequestsMemory] = item.DeepCopy()
					}
				} else {
					requestedQuota.Spec.Hard[v1.ResourceRequestsMemory] = item.DeepCopy()
				}

				delete(requestedQuota.Spec.Hard, key)
			case "ephemeral-storage":
				// check if the key 'requests.ephemeral-storage' already exists in the requested quota (duplicate)
				// if it does, take the minimum
				if requested, exists := requestedQuota.Spec.Hard[v1.ResourceRequestsEphemeralStorage]; exists {
					if item.Cmp(requested) < 0 {
						requestedQuota.Spec.Hard[v1.ResourceRequestsEphemeralStorage] = item.DeepCopy()
					}
				} else {
					requestedQuota.Spec.Hard[v1.ResourceRequestsEphemeralStorage] = item.DeepCopy()
				}
				delete(requestedQuota.Spec.Hard, key)
			default:
				// The key doesn't exist in the default quota, add it to the result
				resultQuota.Spec.Hard[key] = item.DeepCopy()
			}
		}
	}

	// Now iterate over the main keys
	for key, item := range resultQuota.Spec.Hard {
		if requested, exists := requestedQuota.Spec.Hard[key]; exists {
			if item.Cmp(requested) < 0 {
				if !strictDefaultSandboxQuota {
					resultQuota.Spec.Hard[key] = requested.DeepCopy()
				}
			} else {
				resultQuota.Spec.Hard[key] = requested.DeepCopy()
			}
		}
	}

	return resultQuota
}<|MERGE_RESOLUTION|>--- conflicted
+++ resolved
@@ -957,14 +957,11 @@
 
 func (a *OcpSandboxProvider) Request(serviceUuid string, cloud_selector map[string]string, annotations map[string]string, requestedQuota *v1.ResourceList, requestedLimitRange *v1.LimitRange, multiple bool, multipleAccounts []MultipleOcpAccount, ctx context.Context, asyncRequest bool, alias string, clusterRelation []ClusterRelation) (OcpSandboxWithCreds, error) {
 	var selectedCluster OcpSharedClusterConfiguration
-<<<<<<< HEAD
-
-=======
 	var possibleClusters []string
 	var excludeClusters []string
 	var childClusters []string
 	var selectedClusterMemoryUsage float64 = -1
->>>>>>> e43fab40
+
 	// Ensure annotation has guid
 	if _, exists := annotations["guid"]; !exists {
 		return OcpSandboxWithCreds{}, errors.New("guid not found in annotations")
@@ -1119,11 +1116,8 @@
 				"CPU% Usage", clusterCpuUsage,
 				"Memory% Usage", clusterMemoryUsage,
 			)
-<<<<<<< HEAD
-			if clusterMemoryUsage < cluster.MaxMemoryUsagePercentage && clusterCpuUsage < cluster.MaxCpuUsagePercentage {
-=======
 			if clusterMemoryUsage < cluster.MaxMemoryUsagePercentage && clusterCpuUsage < cluster.MaxCpuUsagePercentage  && (selectedClusterMemoryUsage == -1 || clusterMemoryUsage < selectedClusterMemoryUsage) {
->>>>>>> e43fab40
+
 				selectedCluster = cluster
 				log.Logger.Info("selectedCluster", "cluster", selectedCluster.Name)
 				break providerLoop
