package models

import (
	"context"
	"encoding/json"
	"errors"
	"fmt"
	"net/http"
	"regexp"
	"slices"
	"strings"
	"time"

	"github.com/jackc/pgx/v4"
	"github.com/jackc/pgx/v4/pgxpool"
	"github.com/rhpds/sandbox/internal/log"
	v1 "k8s.io/api/core/v1"
	rbacv1 "k8s.io/api/rbac/v1"
	"k8s.io/apimachinery/pkg/api/resource"
	metav1 "k8s.io/apimachinery/pkg/apis/meta/v1"
	"k8s.io/apimachinery/pkg/apis/meta/v1/unstructured"
	"k8s.io/apimachinery/pkg/runtime/schema"
	"k8s.io/client-go/dynamic"
	"k8s.io/client-go/kubernetes"
	"k8s.io/client-go/rest"
	"k8s.io/client-go/tools/clientcmd"
	metricsv "k8s.io/metrics/pkg/client/clientset/versioned"
)

type OcpSandboxProvider struct {
	DbPool      *pgxpool.Pool `json:"-"`
	VaultSecret string        `json:"-"`
}

type OcpSharedClusterConfiguration struct {
	ID                       int               `json:"id"`
	Name                     string            `json:"name"`
	ApiUrl                   string            `json:"api_url"`
	IngressDomain            string            `json:"ingress_domain"`
	Kubeconfig               string            `json:"kubeconfig"`
	Token                    string            `json:"token"`
	CreatedAt                time.Time         `json:"created_at"`
	UpdatedAt                time.Time         `json:"updated_at"`
	Annotations              map[string]string `json:"annotations"`
	Valid                    bool              `json:"valid"`
	AdditionalVars           map[string]any    `json:"additional_vars,omitempty"`
	MaxMemoryUsagePercentage float64           `json:"max_memory_usage_percentage"`
	MaxCpuUsagePercentage    float64           `json:"max_cpu_usage_percentage"`
	UsageNodeSelector        string            `json:"usage_node_selector"`
	DbPool                   *pgxpool.Pool     `json:"-"`
	VaultSecret              string            `json:"-"`
	// For any new project (openshift namespace) created by the sandbox API
	// for an OcpSandbox, a default ResourceQuota will be set.
	// This quota is designed to be large enough to accommodate general needs.
	// Additionally, content developers can specify custom quotas in agnosticV
	// based on the requirements of specific Labs/Demos.
	DefaultSandboxQuota *v1.ResourceQuota `json:"default_sandbox_quota"`

	// StrictDefaultSandboxQuota is a flag to determine if the default sandbox quota
	// should be strictly enforced. If set to true, the default sandbox quota will be
	// enforced as a hard limit. Requested quota not be allowed to exceed the default.
	// If set to false, the default sandbox will be updated
	// to the requested quota.
	StrictDefaultSandboxQuota bool `json:"strict_default_sandbox_quota"`

	// QuotaRequired is a flag to determine if a quota is required in any request
	// for an OcpSandbox.
	// If set to true, a quota must be provided in the request.
	// If set to false, a quota will be created based on the default sandbox quota.
	// By default it's false.
	QuotaRequired bool `json:"quota_required"`

	// SkipQuota is a flag to control if the sandbox quota should be disabled.
	// if set to true, the sandbox quota will not be created
	// if set to false, the sandbox quota will be created, depending on the value of QuotaRequired, DefaultSandboxQuota and StrictDefaultSandboxQuota
	// By default it's true.
	// TODO: change the default value to false
	SkipQuota bool `json:"skip_quota"`

	// Limit Range for the sandbox
	// This allows to set the default limit and request for pods
	// see https://kubernetes.io/docs/concepts/policy/limit-range/
	LimitRange *v1.LimitRange `json:"limit_range,omitempty"`

	// Weight is used to sort the OcpSharedClusterConfiguration
	// Higher value means the cluster will be prioritized
	// The cloud_preference field in the ResourceRequest will increase
	// the value if the labels match. More matching labels means higher weight.
	// The clusters with the highest weight will be selected first.
	Weight int `json:"weight,omitempty"`
}

type OcpSharedClusterConfigurations []OcpSharedClusterConfiguration

type OcpSandbox struct {
	Account
	Name                              string            `json:"name"`
	Kind                              string            `json:"kind"` // "OcpSandbox"
	ServiceUuid                       string            `json:"service_uuid"`
	OcpSharedClusterConfigurationName string            `json:"ocp_cluster"`
	OcpIngressDomain                  string            `json:"ingress_domain"`
	OcpApiUrl                         string            `json:"api_url"`
	Annotations                       map[string]string `json:"annotations"`
	Status                            string            `json:"status"`
	ErrorMessage                      string            `json:"error_message,omitempty"`
	CleanupCount                      int               `json:"cleanup_count"`
	Namespace                         string            `json:"namespace"`
	ClusterAdditionalVars             map[string]any    `json:"cluster_additional_vars,omitempty"`
	ToCleanup                         bool              `json:"to_cleanup"`
	Quota                             v1.ResourceList   `json:"quota,omitempty"`
	LimitRange                        *v1.LimitRange    `json:"limit_range,omitempty"`
}

type OcpSandboxWithCreds struct {
	OcpSandbox

	Credentials []any               `json:"credentials,omitempty"`
	Provider    *OcpSandboxProvider `json:"-"`
}

// Credential for service account
type OcpServiceAccount struct {
	Kind  string `json:"kind"` // "ServiceAccount"
	Name  string `json:"name"`
	Token string `json:"token"`
}

type OcpSandboxes []OcpSandbox

type MultipleOcpAccount struct {
	Alias   string     `json:"alias"`
	Account OcpSandbox `json:"account"`
}

type TokenResponse struct {
	AccessToken string `json:"access_token"`
}

var nameRegex = regexp.MustCompile(`^[a-zA-Z0-9-]+$`)

// MakeOcpSharedClusterConfiguration creates a new OcpSharedClusterConfiguration
// with default values
func MakeOcpSharedClusterConfiguration() *OcpSharedClusterConfiguration {
	p := &OcpSharedClusterConfiguration{}

	p.Valid = true
	p.MaxMemoryUsagePercentage = 80
	p.MaxCpuUsagePercentage = 100
	p.UsageNodeSelector = "node-role.kubernetes.io/worker="
	p.DefaultSandboxQuota = &v1.ResourceQuota{
		ObjectMeta: metav1.ObjectMeta{
			Name: "sandbox-quota",
		},
		Spec: v1.ResourceQuotaSpec{
			Hard: v1.ResourceList{
				v1.ResourcePods:                     resource.MustParse("10"),
				v1.ResourceLimitsCPU:                resource.MustParse("10"),
				v1.ResourceLimitsMemory:             resource.MustParse("20Gi"),
				v1.ResourceRequestsCPU:              resource.MustParse("10"),
				v1.ResourceRequestsMemory:           resource.MustParse("20Gi"),
				v1.ResourceRequestsStorage:          resource.MustParse("50Gi"),
				v1.ResourceEphemeralStorage:         resource.MustParse("50Gi"),
				v1.ResourceRequestsEphemeralStorage: resource.MustParse("50Gi"),
				v1.ResourceLimitsEphemeralStorage:   resource.MustParse("50Gi"),
				v1.ResourcePersistentVolumeClaims:   resource.MustParse("10"),
				v1.ResourceServices:                 resource.MustParse("10"),
				v1.ResourceServicesLoadBalancers:    resource.MustParse("10"),
				v1.ResourceServicesNodePorts:        resource.MustParse("10"),
				v1.ResourceSecrets:                  resource.MustParse("10"),
				v1.ResourceConfigMaps:               resource.MustParse("10"),
				v1.ResourceReplicationControllers:   resource.MustParse("10"),
				v1.ResourceQuotas:                   resource.MustParse("10"),
			},
		},
	}
	p.StrictDefaultSandboxQuota = false
	p.QuotaRequired = false
	p.SkipQuota = true

	// Default Limit Range for new OcpSharedClusterConfiguration
	// ---
	// apiVersion: v1
	// kind: LimitRange
	// metadata:
	//   name: sandbox-limit-range
	// spec:
	//   limits:
	//   - default:
	//       cpu: "1"
	//       memory: 2Gi
	//     defaultRequest:
	//       cpu: "0.5"
	//       memory: 1Gi
	//     type: Container
	p.LimitRange = &v1.LimitRange{
		ObjectMeta: metav1.ObjectMeta{
			Name: "sandbox-limit-range",
		},
		Spec: v1.LimitRangeSpec{
			Limits: []v1.LimitRangeItem{
				{
					Type: "Container",
					Default: v1.ResourceList{
						"cpu":    resource.MustParse("1"),
						"memory": resource.MustParse("2Gi"),
					},
					DefaultRequest: v1.ResourceList{
						"cpu":    resource.MustParse("0.5"),
						"memory": resource.MustParse("1Gi"),
					},
				},
			},
		},
	}

	return p
}

// Bind and Render
func (p *OcpSharedClusterConfiguration) Bind(r *http.Request) error {
	// Ensure the name is not empty
	if p.Name == "" {
		return errors.New("name is required")
	}

	// Ensure the name is valid
	if !nameRegex.MatchString(p.Name) {
		return errors.New("name is invalid, must be only alphanumeric and '-'")
	}

	// Ensure the api_url is not empty
	if p.ApiUrl == "" {
		return errors.New("api_url is required")
	}

	// Ensure the kubeconfig is not empty
	if p.Kubeconfig == "" && p.Token == "" {
		return errors.New("kubeconfig or token is required")
	}

	// Ensure IngressDomain is provided
	if p.IngressDomain == "" {
		return errors.New("ingress_domain is required")
	}

	// Ensure Annotations is provided
	if len(p.Annotations) == 0 {
		return errors.New("annotations is required")
	}

	if p.MaxMemoryUsagePercentage < 0 || p.MaxMemoryUsagePercentage > 100 {
		return errors.New("max_memory_usage_percentage must be between 0 and 100")
	}
	if p.MaxCpuUsagePercentage < 0 || p.MaxCpuUsagePercentage > 100 {
		return errors.New("max_cpu_usage_percentage must be between 0 and 100")
	}

	return nil
}

func (p *OcpSharedClusterConfiguration) Render(w http.ResponseWriter, r *http.Request) error {
	return nil
}

// Bind and Render for OcpSharedClusterConfigurations
func (p *OcpSharedClusterConfigurations) Render(w http.ResponseWriter, r *http.Request) error {
	return nil
}

func (p *OcpSharedClusterConfiguration) Save() error {
	if p.ID != 0 {
		return p.Update()
	}

	// Insert resource and get Id
	if err := p.DbPool.QueryRow(
		context.Background(),
		`INSERT INTO ocp_shared_cluster_configurations
			(name,
			api_url,
			ingress_domain,
			kubeconfig,
			token,
			annotations,
			valid,
			additional_vars,
			max_memory_usage_percentage,
			max_cpu_usage_percentage,
			usage_node_selector,
			default_sandbox_quota,
			strict_default_sandbox_quota,
			quota_required,
			skip_quota,
			limit_range)
			VALUES ($1, $2, $3, pgp_sym_encrypt($4::text, $5), pgp_sym_encrypt($6::text, $5), $7, $8, $9, $10, $11, $12, $13, $14, $15, $16, $17)
			RETURNING id`,
		p.Name,
		p.ApiUrl,
		p.IngressDomain,
		p.Kubeconfig,
		p.VaultSecret,
		p.Token,
		p.Annotations,
		p.Valid,
		p.AdditionalVars,
		p.MaxMemoryUsagePercentage,
		p.MaxCpuUsagePercentage,
		p.UsageNodeSelector,
		p.DefaultSandboxQuota,
		p.StrictDefaultSandboxQuota,
		p.QuotaRequired,
		p.SkipQuota,
		p.LimitRange,
	).Scan(&p.ID); err != nil {
		return err
	}
	return nil
}

func (p *OcpSharedClusterConfiguration) Update() error {
	if p.ID == 0 {
		return errors.New("id must be > 0")
	}

	// Update resource
	if _, err := p.DbPool.Exec(
		context.Background(),
		`UPDATE ocp_shared_cluster_configurations
		 SET name = $1,
			 api_url = $2,
			 ingress_domain = $3,
			 kubeconfig = pgp_sym_encrypt($4::text, $5),
			 token = pgp_sym_encrypt($6::text, $5),
			 annotations = $7,
			 valid = $8,
			 additional_vars = $9,
			 max_memory_usage_percentage = $11,
			 max_cpu_usage_percentage = $12,
			 usage_node_selector = $13,
			 default_sandbox_quota = $14,
			 strict_default_sandbox_quota = $15,
			 quota_required = $16,
			 skip_quota = $17,
			 limit_range = $18
		 WHERE id = $10`,
		p.Name,
		p.ApiUrl,
		p.IngressDomain,
		p.Kubeconfig,
		p.VaultSecret,
		p.Token,
		p.Annotations,
		p.Valid,
		p.AdditionalVars,
		p.ID,
		p.MaxMemoryUsagePercentage,
		p.MaxCpuUsagePercentage,
		p.UsageNodeSelector,
		p.DefaultSandboxQuota,
		p.StrictDefaultSandboxQuota,
		p.QuotaRequired,
		p.SkipQuota,
		p.LimitRange,
	); err != nil {
		return err
	}
	return nil
}

func (p *OcpSharedClusterConfiguration) Delete() error {
	if p.ID == 0 {
		return errors.New("id must be > 0")
	}

	_, err := p.DbPool.Exec(
		context.Background(),
		"DELETE FROM ocp_shared_cluster_configurations WHERE id = $1",
		p.ID,
	)
	return err
}

// Disable an OcpSharedClusterConfiguration
func (p *OcpSharedClusterConfiguration) Disable() error {
	p.Valid = false
	return p.Update()
}

// Enable an OcpSharedClusterConfiguration
func (p *OcpSharedClusterConfiguration) Enable() error {
	p.Valid = true
	return p.Update()
}

// CountAccounts returns the number of accounts for an OcpSharedClusterConfiguration
func (p *OcpSharedClusterConfiguration) GetAccountCount() (int, error) {
	var count int
	if err := p.DbPool.QueryRow(
		context.Background(),
		"SELECT count(*) FROM resources WHERE resource_type = 'OcpSandbox' AND resource_data->>'ocp_cluster' = $1",
		p.Name,
	).Scan(&count); err != nil {
		return 0, err
	}
	return count, nil
}

// GetOcpSharedClusterConfigurationByName returns an OcpSharedClusterConfiguration by name
func (p *OcpSandboxProvider) GetOcpSharedClusterConfigurationByName(name string) (OcpSharedClusterConfiguration, error) {
	// Get resource from above 'ocp_shared_cluster_configurations' table
	row := p.DbPool.QueryRow(
		context.Background(),
		`SELECT
			id,
			name,
			api_url,
			ingress_domain,
			pgp_sym_decrypt(kubeconfig::bytea, $1),
			pgp_sym_decrypt(token::bytea, $1),
			created_at,
			updated_at,
			annotations,
			valid,
			additional_vars,
			max_memory_usage_percentage,
			max_cpu_usage_percentage,
			usage_node_selector,
			default_sandbox_quota,
			strict_default_sandbox_quota,
			quota_required,
			skip_quota,
			limit_range
		 FROM ocp_shared_cluster_configurations WHERE name = $2`,
		p.VaultSecret, name,
	)

	var cluster OcpSharedClusterConfiguration
	if err := row.Scan(
		&cluster.ID,
		&cluster.Name,
		&cluster.ApiUrl,
		&cluster.IngressDomain,
		&cluster.Kubeconfig,
		&cluster.Token,
		&cluster.CreatedAt,
		&cluster.UpdatedAt,
		&cluster.Annotations,
		&cluster.Valid,
		&cluster.AdditionalVars,
		&cluster.MaxMemoryUsagePercentage,
		&cluster.MaxCpuUsagePercentage,
		&cluster.UsageNodeSelector,
		&cluster.DefaultSandboxQuota,
		&cluster.StrictDefaultSandboxQuota,
		&cluster.QuotaRequired,
		&cluster.SkipQuota,
		&cluster.LimitRange,
	); err != nil {
		return OcpSharedClusterConfiguration{}, err
	}
	cluster.DbPool = p.DbPool
	cluster.VaultSecret = p.VaultSecret
	return cluster, nil
}

// GetOcpSharedClusterConfigurations returns the full list of OcpSharedClusterConfiguration
func (p *OcpSandboxProvider) GetOcpSharedClusterConfigurations() (OcpSharedClusterConfigurations, error) {
	clusters := []OcpSharedClusterConfiguration{}

	// Get resource from 'ocp_shared_cluster_configurations' table
	rows, err := p.DbPool.Query(
		context.Background(),
		`SELECT
			id,
			name,
			api_url,
			ingress_domain,
			pgp_sym_decrypt(kubeconfig::bytea, $1),
			pgp_sym_decrypt(token::bytea, $1),
			created_at,
			updated_at,
			annotations,
			valid,
			additional_vars,
			max_memory_usage_percentage,
			max_cpu_usage_percentage,
			usage_node_selector,
			default_sandbox_quota,
			strict_default_sandbox_quota,
			quota_required,
      skip_quota,
			limit_range
		 FROM ocp_shared_cluster_configurations`,
		p.VaultSecret,
	)
	if err != nil {
		return []OcpSharedClusterConfiguration{}, err
	}

	for rows.Next() {
		var cluster OcpSharedClusterConfiguration

		if err := rows.Scan(
			&cluster.ID,
			&cluster.Name,
			&cluster.ApiUrl,
			&cluster.IngressDomain,
			&cluster.Kubeconfig,
			&cluster.Token,
			&cluster.CreatedAt,
			&cluster.UpdatedAt,
			&cluster.Annotations,
			&cluster.Valid,
			&cluster.AdditionalVars,
			&cluster.MaxMemoryUsagePercentage,
			&cluster.MaxCpuUsagePercentage,
			&cluster.UsageNodeSelector,
			&cluster.DefaultSandboxQuota,
			&cluster.StrictDefaultSandboxQuota,
			&cluster.QuotaRequired,
			&cluster.SkipQuota,
			&cluster.LimitRange,
		); err != nil {
			return []OcpSharedClusterConfiguration{}, err
		}

		cluster.DbPool = p.DbPool
		cluster.VaultSecret = p.VaultSecret
		clusters = append(clusters, cluster)
	}

	return clusters, nil
}

// GetOcpSharedClusterConfigurationByAnnotations returns a list of OcpSharedClusterConfiguration by annotations
func (p *OcpSandboxProvider) GetOcpSharedClusterConfigurationByAnnotations(annotations map[string]string) ([]OcpSharedClusterConfiguration, error) {
	clusters := []OcpSharedClusterConfiguration{}
	// Get resource from above 'ocp_shared_cluster_configurations' table
	rows, err := p.DbPool.Query(
		context.Background(),
		`SELECT name FROM ocp_shared_cluster_configurations WHERE annotations @> $1`,
		annotations,
	)
	if err != nil {
		return []OcpSharedClusterConfiguration{}, err
	}

	for rows.Next() {
		var clusterName string

		if err := rows.Scan(&clusterName); err != nil {
			return []OcpSharedClusterConfiguration{}, err
		}

		cluster, err := p.GetOcpSharedClusterConfigurationByName(clusterName)
		if err != nil {
			return []OcpSharedClusterConfiguration{}, err
		}

		clusters = append(clusters, cluster)
	}

	return clusters, nil
}

var OcpErrNoEnoughAccountsAvailable = errors.New("no enough accounts available")

func (a *OcpSandbox) Render(w http.ResponseWriter, r *http.Request) error {
	return nil
}

func (a *OcpSandboxWithCreds) Render(w http.ResponseWriter, r *http.Request) error {
	return nil
}

func (a *OcpSandboxWithCreds) Update() error {
	if a.ID == 0 {
		return errors.New("id must be > 0")
	}

	creds, _ := json.Marshal(a.Credentials)
	withoutCreds := *a
	withoutCreds.Credentials = []any{}

	// Update resource
	if _, err := a.Provider.DbPool.Exec(
		context.Background(),
		`UPDATE resources
		 SET resource_name = $1,
			 resource_type = $2,
			 service_uuid = $3,
			 resource_data = $4,
			 resource_credentials = pgp_sym_encrypt($5::text, $6),
			 status = $7,
			 cleanup_count = $8
		 WHERE id = $9`,
		a.Name,
		a.Kind,
		a.ServiceUuid,
		withoutCreds,
		creds,
		a.Provider.VaultSecret,
		a.Status,
		a.CleanupCount,
		a.ID,
	); err != nil {
		return err
	}
	return nil
}

func (a *OcpSandboxWithCreds) Save() error {
	if a.ID != 0 {
		return a.Update()
	}
	creds, _ := json.Marshal(a.Credentials)
	// Unset credentials in a struct withoutCreds
	withoutCreds := *a
	withoutCreds.Credentials = []any{}
	// Insert resource and get Id
	if err := a.Provider.DbPool.QueryRow(
		context.Background(),
		`INSERT INTO resources
			(resource_name, resource_type, service_uuid, to_cleanup, resource_data, resource_credentials, status, cleanup_count)
			VALUES ($1, $2, $3, $4, $5, pgp_sym_encrypt($6::text, $7), $8, $9) RETURNING id`,
		a.Name, a.Kind, a.ServiceUuid, a.ToCleanup, withoutCreds, creds, a.Provider.VaultSecret, a.Status, a.CleanupCount,
	).Scan(&a.ID); err != nil {
		return err
	}

	return nil
}

func (a *OcpSandboxWithCreds) SetStatus(status string) error {
	_, err := a.Provider.DbPool.Exec(
		context.Background(),
		fmt.Sprintf(`UPDATE resources
		 SET status = $1,
			 resource_data['status'] = to_jsonb('%s'::text)
		 WHERE id = $2`, status),
		status, a.ID,
	)

	return err
}

func (a *OcpSandboxWithCreds) GetStatus() (string, error) {
	var status string
	err := a.Provider.DbPool.QueryRow(
		context.Background(),
		"SELECT status FROM resources WHERE id = $1 and resource_type='OcpSandbox'",
		a.ID,
	).Scan(&status)

	return status, err
}

func (a *OcpSandboxWithCreds) MarkForCleanup() error {
	_, err := a.Provider.DbPool.Exec(
		context.Background(),
		"UPDATE resources SET to_cleanup = true, resource_data['to_cleanup'] = 'true' WHERE id = $1",
		a.ID,
	)

	return err
}

func (a *OcpSandboxWithCreds) IncrementCleanupCount() error {
	a.CleanupCount = a.CleanupCount + 1
	_, err := a.Provider.DbPool.Exec(
		context.Background(),
		"UPDATE resources SET cleanup_count = cleanup_count + 1 WHERE id = $1",
		a.ID,
	)

	return err
}

func (a *OcpSandboxProvider) FetchAllByServiceUuid(serviceUuid string) ([]OcpSandbox, error) {
	accounts := []OcpSandbox{}
	// Get resource from above 'resources' table
	rows, err := a.DbPool.Query(
		context.Background(),
		`SELECT
			r.resource_data,
			r.id,
			r.resource_name,
			r.resource_type,
			r.created_at,
			r.updated_at,
			r.status,
			r.cleanup_count,
			COALESCE(oc.additional_vars, '{}'::jsonb) AS cluster_additional_vars
		FROM
			resources r
		LEFT JOIN
			ocp_shared_cluster_configurations oc ON oc.name = r.resource_data->>'ocp_cluster'
		WHERE r.service_uuid = $1 AND r.resource_type = 'OcpSandbox'`,
		serviceUuid,
	)
	if err != nil {
		return accounts, err
	}

	for rows.Next() {
		var account OcpSandbox
		if err := rows.Scan(
			&account,
			&account.ID,
			&account.Name,
			&account.Kind,
			&account.CreatedAt,
			&account.UpdatedAt,
			&account.Status,
			&account.CleanupCount,
			&account.ClusterAdditionalVars,
		); err != nil {
			return accounts, err
		}

		account.ServiceUuid = serviceUuid
		accounts = append(accounts, account)
	}

	return accounts, nil
}

func (a *OcpSandboxProvider) FetchAllByServiceUuidWithCreds(serviceUuid string) ([]OcpSandboxWithCreds, error) {
	accounts := []OcpSandboxWithCreds{}
	// Get resource from above 'resources' table
	rows, err := a.DbPool.Query(
		context.Background(),
		`SELECT
			r.resource_data,
			r.id,
			r.resource_name,
			r.resource_type,
			r.created_at,
			r.updated_at,
			r.status,
			r.cleanup_count,
			pgp_sym_decrypt(r.resource_credentials, $2),
			COALESCE(oc.additional_vars, '{}'::jsonb) AS cluster_additional_vars
		FROM
			resources r
		LEFT JOIN
			ocp_shared_cluster_configurations oc ON oc.name = r.resource_data->>'ocp_cluster'
		WHERE r.service_uuid = $1 AND r.resource_type = 'OcpSandbox'`,
		serviceUuid, a.VaultSecret,
	)
	if err != nil {
		return accounts, err
	}

	for rows.Next() {
		var account OcpSandboxWithCreds

		creds := ""
		if err := rows.Scan(
			&account,
			&account.ID,
			&account.Name,
			&account.Kind,
			&account.CreatedAt,
			&account.UpdatedAt,
			&account.Status,
			&account.CleanupCount,
			&creds,
			&account.ClusterAdditionalVars,
		); err != nil {
			return accounts, err
		}
		// Unmarshal creds into account.Credentials
		if err := json.Unmarshal([]byte(creds), &account.Credentials); err != nil {
			return accounts, err
		}

		account.ServiceUuid = serviceUuid
		account.Provider = a

		accounts = append(accounts, account)
	}

	return accounts, nil
}

var ErrNoSchedule error = errors.New("No OCP shared cluster configuration found")

func (a *OcpSandboxProvider) GetSchedulableClusters(cloudSelector map[string]string, possibleClusters []string, excludeClusters []string, childClusters []string) (OcpSharedClusterConfigurations, error) {
	clusters := OcpSharedClusterConfigurations{}
	// Get resource from 'ocp_shared_cluster_configurations' table
<<<<<<< HEAD
	rows, err := a.DbPool.Query(
		context.Background(),
		`SELECT name FROM ocp_shared_cluster_configurations WHERE annotations @> $1 and valid=true ORDER BY random()`,
		cloud_selector,
	)
	if err != nil {
		if err == pgx.ErrNoRows {
			log.Logger.Info("No cluster found", "cloud_selector", cloud_selector)
			return OcpSharedClusterConfigurations{}, ErrNoSchedule
=======
	var err error
	var rows pgx.Rows
	log.Logger.Info("possibleClusters", "type", possibleClusters)
	if len(possibleClusters) == 0 && len(excludeClusters) == 0 && len(childClusters) == 0 {
		rows, err = a.DbPool.Query(
			context.Background(),
			`SELECT name FROM ocp_shared_cluster_configurations WHERE annotations @> $1 and valid=true ORDER BY random()`,
			cloudSelector,
		)
	} else {
		if len(childClusters) > 0 {
			rows, err = a.DbPool.Query(
				context.Background(),
				`SELECT name FROM ocp_shared_cluster_configurations WHERE annotations @> $1 and annotations->>'parent' = ANY($2::text[]) and valid=true ORDER BY random()`,
				cloudSelector, childClusters,
			)
			for rows.Next() {
				var clusterName string

				if err := rows.Scan(&clusterName); err != nil {
					return OcpSharedClusterConfigurations{}, err
				}
				if slices.Contains(possibleClusters, clusterName) {
					continue
				}
				possibleClusters = append(possibleClusters, clusterName)
			}

		}
		if len(possibleClusters) > 0 && len(excludeClusters) == 0 {
			rows, err = a.DbPool.Query(
				context.Background(),
				`SELECT name FROM ocp_shared_cluster_configurations WHERE annotations @> $1 and valid=true and name = ANY($2::text[]) ORDER BY random()`,
				cloudSelector, possibleClusters,
			)
		} else {
			if len(possibleClusters) == 0 && len(excludeClusters) > 0 {
				rows, err = a.DbPool.Query(
					context.Background(),
					`SELECT name FROM ocp_shared_cluster_configurations WHERE annotations @> $1 and valid=true and name != ALL($2::text[]) ORDER BY random()`,
					cloudSelector, excludeClusters,
				)

			} else {
				rows, err = a.DbPool.Query(
					context.Background(),
					`SELECT name FROM ocp_shared_cluster_configurations WHERE annotations @> $1 and valid=true and name = ANY($2::text[]) and name != ALL($3::text[]) ORDER BY random()`,
					cloudSelector, possibleClusters, excludeClusters,
				)
			}
>>>>>>> 49054398
		}
	}

	if err != nil {
		log.Logger.Error("Error querying ocp clusters", "error", err)
		return OcpSharedClusterConfigurations{}, err
	}

	for rows.Next() {
		var clusterName string

		if err := rows.Scan(&clusterName); err != nil {
			return OcpSharedClusterConfigurations{}, err
		}

		cluster, err := a.GetOcpSharedClusterConfigurationByName(clusterName)
		if err != nil {
			return OcpSharedClusterConfigurations{}, err
		}

		clusters = append(clusters, cluster)
	}

	return clusters, nil
}

func (a *OcpSharedClusterConfiguration) CreateRestConfig() (*rest.Config, error) {
	if a.Token != "" {
		return &rest.Config{
			Host:        a.ApiUrl,
			BearerToken: a.Token,
			TLSClientConfig: rest.TLSClientConfig{
				Insecure: true,
			},
		}, nil
	}

	return clientcmd.RESTConfigFromKubeConfig([]byte(a.Kubeconfig))
}

func (a *OcpSharedClusterConfiguration) TestConnection() error {
	// Get the OCP shared cluster configuration from the database
	config, err := a.CreateRestConfig()
	if err != nil {
		log.Logger.Error("Error creating OCP config", "error", err)
		return errors.New("Error creating OCP config: " + err.Error())
	}

	// Create an OpenShift client
	clientset, err := kubernetes.NewForConfig(config)
	if err != nil {
		log.Logger.Error("Error creating OCP client", "error", err)
		return errors.New("Error creating OCP client: " + err.Error())
	}

	// Check if we can access to "default" namespace
	_, err = clientset.CoreV1().Namespaces().Get(context.TODO(), "default", metav1.GetOptions{})
	if err != nil {
		log.Logger.Error("Error accessing default namespace", "error", err)
		return errors.New("Error accessing default namespace: " + err.Error())
	}
	return nil
}

func includeNodeInUsageCalculation(node v1.Node) (bool, string) {
	if node.Spec.Unschedulable {
		return false, "unschedulable"
	}

	// if node is a master node, return false
	for _, taint := range node.Spec.Taints {
		if taint.Key == "node-role.kubernetes.io/master" && taint.Effect == v1.TaintEffectNoSchedule {
			return false, "master"
		}
	}

	conditions := node.Status.Conditions
	nodeReady := false
	for _, condition := range conditions {
		if condition.Type == v1.NodeReady && condition.Status == v1.ConditionTrue {
			nodeReady = true
			break
		}

		// If a condition is not memorypressure and is true, return false
		if condition.Type != v1.NodeMemoryPressure && condition.Status == v1.ConditionTrue {
			return false, "MemoryPressure"
		}
	}

	if !nodeReady {
		return false, "NodeNotReady"
	}
	return nodeReady, ""
}

func anySchedulableNodes(nodes []v1.Node) bool {
	for _, node := range nodes {
		if in, _ := includeNodeInUsageCalculation(node); in {
			return true
		}
	}
	return false
}

func (a *OcpSandboxProvider) Request(
	serviceUuid string,
	cloudSelector map[string]string,
	cloudPreference map[string]string,
	annotations map[string]string,
	requestedQuota *v1.ResourceList,
	requestedLimitRange *v1.LimitRange,
	multiple bool,
	multipleAccounts []MultipleOcpAccount,
	ctx context.Context,
	asyncRequest bool,
	alias string,
	clusterRelation []ClusterRelation,
) (OcpSandboxWithCreds, error) {

	var selectedCluster OcpSharedClusterConfiguration
	var possibleClusters []string
	var excludeClusters []string
	var childClusters []string
	var selectedClusterMemoryUsage float64 = -1

	// Ensure annotation has guid
	if _, exists := annotations["guid"]; !exists {
		return OcpSandboxWithCreds{}, errors.New("guid not found in annotations")
	}

	for _, relation := range clusterRelation {
		if multipleAccounts != nil {
			for _, maccount := range multipleAccounts {
				if maccount.Alias == relation.Reference && relation.Relation == "same" {
					possibleClusters = append(possibleClusters, maccount.Account.OcpSharedClusterConfigurationName)
				}
				if maccount.Alias == relation.Reference && relation.Relation == "different" {
					excludeClusters = append(excludeClusters, maccount.Account.OcpSharedClusterConfigurationName)
				}
				if maccount.Alias == relation.Reference && relation.Relation == "child" {
					childClusters = append(excludeClusters, maccount.Account.OcpSharedClusterConfigurationName)
				}
			}
		}
	}
	log.Logger.Info("Relation",
		"alias", alias,
		"possibleClusters", possibleClusters,
		"excludeClusters", excludeClusters,
		"childClusters", childClusters,
	)

	// Version with OcpSharedClusterConfiguration methods
	candidateClusters, err := a.GetSchedulableClusters(cloudSelector, possibleClusters, excludeClusters, childClusters)
	if err != nil {
		log.Logger.Error("Error getting schedulable clusters", "error", err)
		return OcpSandboxWithCreds{}, err
	}
	if len(candidateClusters) == 0 {
		log.Logger.Error("No OCP shared cluster configuration found", "cloudSelector", cloudSelector)
		return OcpSandboxWithCreds{}, ErrNoSchedule
	}

	// Apply priorities using CloudPreference
	if len(cloudPreference) > 0 {
		candidateClusters = ApplyPriorityWeight(
			candidateClusters,
			cloudPreference,
			1,
		)
	}

	// Determine guid, auto increment the guid if there are multiple resources
	// for a serviceUuid
	guid, err := guessNextGuid(annotations["guid"], serviceUuid, a.DbPool, multiple, ctx)
	if err != nil {
		log.Logger.Error("Error guessing guid", "error", err)
		return OcpSandboxWithCreds{}, err
	}
	// Return the Placement with a status 'initializing'
	rnew := OcpSandboxWithCreds{
		OcpSandbox: OcpSandbox{
			Name:        guid + "-" + serviceUuid,
			Kind:        "OcpSandbox",
			Annotations: annotations,
			ServiceUuid: serviceUuid,
			Status:      "initializing",
		},
		Provider: a,
	}

	rnew.Resource.CreatedAt = time.Now()
	rnew.Resource.UpdatedAt = time.Now()

	if err := rnew.Save(); err != nil {
		log.Logger.Error("Error saving OCP account", "error", err)
		return OcpSandboxWithCreds{}, err
	}

	//--------------------------------------------------
	// The following is async
	task := func() {
	providerLoop:
		for _, cluster := range candidateClusters {
			rnew.SetStatus("scheduling")

			log.Logger.Info("Cluster",
				"name", cluster.Name,
				"ApiUrl", cluster.ApiUrl)

			config, err := cluster.CreateRestConfig()
			if err != nil {
				log.Logger.Error("Error creating OCP config", "error", err)
				rnew.SetStatus("error")
				continue providerLoop
			}

			clientset, err := kubernetes.NewForConfig(config)
			if err != nil {
				log.Logger.Error("Error creating OCP client", "error", err)
				rnew.SetStatus("error")
				continue providerLoop
			}

			clientsetMetrics, err := metricsv.NewForConfig(config)
			if err != nil {
				log.Logger.Error("Error creating OCP metrics client", "error", err)
				rnew.SetStatus("error")
				continue providerLoop
			}

			nodes, err := clientset.CoreV1().Nodes().List(context.TODO(), metav1.ListOptions{LabelSelector: cluster.UsageNodeSelector})
			if err != nil {
				log.Logger.Error("Error listing OCP nodes", "error", err)
				rnew.SetStatus("error")
				continue providerLoop
			}

			var totalAllocatableCpu, totalAllocatableMemory int64
			var totalUsageCpu, totalUsageMemory int64

			if !anySchedulableNodes(nodes.Items) {
				log.Logger.Info("No schedulable/ready nodes found",
					"cluster", cluster.Name,
					"serviceUuid", rnew.ServiceUuid,
				)
				continue providerLoop
			}

			for _, node := range nodes.Items {

				if include, reason := includeNodeInUsageCalculation(node); !include {
					log.Logger.Info("Node not included in calculation",
						"node",
						node.Name,
						"reason", reason,
					)
					continue
				}

				allocatableCpu := node.Status.Allocatable.Cpu().MilliValue()
				allocatableMemory := node.Status.Allocatable.Memory().Value()

				totalAllocatableCpu += allocatableCpu
				totalAllocatableMemory += allocatableMemory

				nodeMetric, err := clientsetMetrics.MetricsV1beta1().
					NodeMetricses().
					Get(context.Background(), node.Name, metav1.GetOptions{})
				if err != nil {
					log.Logger.Error(
						"Error Get OCP node metrics v1beta1, ignore the node",
						"node", node.Name,
						"error", err)
					continue
				}

				mem, _ := nodeMetric.Usage.Memory().AsInt64()
				cpu := nodeMetric.Usage.Cpu().MilliValue()

				totalUsageCpu += cpu
				totalUsageMemory += mem
			}

			// Calculate total usage for the cluster
			clusterCpuUsage := (float64(totalUsageCpu) / float64(totalAllocatableCpu)) * 100
			clusterMemoryUsage := (float64(totalUsageMemory) / float64(totalAllocatableMemory)) * 100
			log.Logger.Info(
				"Cluster Usage",
				"Cluster", cluster.Name,
				"CPU% Usage", clusterCpuUsage,
				"Memory% Usage", clusterMemoryUsage,
			)
			if clusterMemoryUsage < cluster.MaxMemoryUsagePercentage && clusterCpuUsage < cluster.MaxCpuUsagePercentage && (selectedClusterMemoryUsage == -1 || clusterMemoryUsage < selectedClusterMemoryUsage) {

				selectedCluster = cluster
				log.Logger.Info("selectedCluster", "cluster", selectedCluster.Name)
				break providerLoop
			}
		}

		if selectedCluster.Name == "" {
			log.Logger.Error("Error electing cluster",
				"name", rnew.Name,
				"serviceUuid", rnew.ServiceUuid,
				"reason", "no cluster available")
			rnew.SetStatus("error")
			return
		}

		rnew.OcpApiUrl = selectedCluster.ApiUrl
		rnew.OcpSharedClusterConfigurationName = selectedCluster.Name
		rnew.OcpIngressDomain = selectedCluster.IngressDomain

		if err := rnew.Save(); err != nil {
			log.Logger.Error("Error saving OCP account", "error", err)
			rnew.SetStatus("error")
			return
		}

		config, err := selectedCluster.CreateRestConfig()
		if err != nil {
			log.Logger.Error("Error creating OCP config", "error", err)
			rnew.SetStatus("error")
			return
		}

		// Create an OpenShift client
		clientset, err := kubernetes.NewForConfig(config)
		if err != nil {
			log.Logger.Error("Error creating OCP client", "error", err)
			rnew.SetStatus("error")
			return
		}

		// Create an dynamic OpenShift client for non regular objects
		dynclientset, err := dynamic.NewForConfig(config)
		if err != nil {
			log.Logger.Error("Error creating OCP client", "error", err)
			rnew.SetStatus("error")
			return
		}

		serviceAccountName := "sandbox"
		suffix := annotations["namespace_suffix"]
		if suffix == "" {
			suffix = serviceUuid
		}

		namespaceName := "sandbox-" + guid + "-" + suffix
		namespaceName = namespaceName[:min(63, len(namespaceName))] // truncate to 63

		delay := time.Second
		// Loop to wait for the namespace to be deleted
		for {
			// Create the Namespace
			// Add serviceUuid as label to the namespace

			_, err = clientset.CoreV1().Namespaces().Create(context.TODO(), &v1.Namespace{
				ObjectMeta: metav1.ObjectMeta{
					Name: namespaceName,
					Labels: map[string]string{
						"mutatepods.kubemacpool.io":            "ignore",
						"mutatevirtualmachines.kubemacpool.io": "ignore",
						"serviceUuid":                          serviceUuid,
						"guid":                                 annotations["guid"],
					},
				},
			}, metav1.CreateOptions{})
			if err != nil {
				if strings.Contains(err.Error(), "object is being deleted: namespace") {
					log.Logger.Warn("Error creating OCP namespace", "error", err)
					time.Sleep(delay)
					delay = delay * 2
					if delay > 60*time.Second {
						rnew.SetStatus("error")
						return
					}

					continue
				}

				log.Logger.Error("Error creating OCP namespace", "error", err)
				rnew.SetStatus("error")
				return
			}

			rnew.Namespace = namespaceName
			if err := rnew.Save(); err != nil {
				log.Logger.Error("Error saving OCP account", "error", err)
				rnew.SetStatus("error")
				return
			}
			break
		}

		if !selectedCluster.SkipQuota {
			// Create Quota for the Namespace
			// First calculate the quota using the requested_quota from the PlacementRequest and
			// the options from the OcpSharedClusterConfiguration
			requested := &v1.ResourceQuota{
				ObjectMeta: metav1.ObjectMeta{
					Name: "sandbox-requested-quota",
				},
				Spec: v1.ResourceQuotaSpec{
					Hard: *requestedQuota,
				},
			}

			if selectedCluster.QuotaRequired {
				// Check if the requested quota is provided and not empty
				if requestedQuota == nil || len(*requestedQuota) == 0 {
					log.Logger.Error("Error creating OCP quota", "error", "requested quota is required")
					rnew.ErrorMessage = "Quota is required for this cluster and should be specified in the request"
					if err := rnew.Save(); err != nil {
						log.Logger.Error("Error saving OCP account", "error", err)
					}
					rnew.SetStatus("error")
					return
				}
			}

			quota := ApplyQuota(requested,
				selectedCluster.DefaultSandboxQuota,
				selectedCluster.StrictDefaultSandboxQuota,
			)

			rnew.Quota = quota.Spec.Hard

			// Troubleshooting output the quota
			log.Logger.Debug("Quota", "quota", quota, "selectedCluster", selectedCluster,
				"requestedQuota", requestedQuota)

			if err := rnew.Save(); err != nil {
				log.Logger.Error("Error saving OCP account", "error", err)
				rnew.SetStatus("error")
				return
			}

			_, err = clientset.CoreV1().ResourceQuotas(namespaceName).Create(context.TODO(), quota, metav1.CreateOptions{})
			if err != nil {
				log.Logger.Error("Error creating OCP quota", "error", err)
				if err := clientset.CoreV1().Namespaces().Delete(context.TODO(), namespaceName, metav1.DeleteOptions{}); err != nil {
					log.Logger.Error("Error cleaning up the namespace", "error", err)
				}
				rnew.SetStatus("error")
				return
			}

			limitRange := &v1.LimitRange{}
			if requestedLimitRange != nil {
				limitRange = requestedLimitRange
			} else {
				limitRange = selectedCluster.LimitRange
			}

			// Create the limit range
			if limitRange.Name != "" {
				_, err = clientset.CoreV1().LimitRanges(namespaceName).Create(context.TODO(), limitRange, metav1.CreateOptions{})
				if err != nil {
					log.Logger.Error("Error creating OCP limit range",
						"error", err,
						"limit range", limitRange)
					if err := clientset.CoreV1().Namespaces().Delete(context.TODO(), namespaceName, metav1.DeleteOptions{}); err != nil {
						log.Logger.Error("Error cleaning up the namespace", "error", err)
					}
					rnew.SetStatus("error")
					return
				}

				rnew.LimitRange = limitRange
				if err := rnew.Save(); err != nil {
					log.Logger.Error("Error saving OCP account", "error", err)
					rnew.SetStatus("error")
					return
				}
			}
		}

		_, err = clientset.CoreV1().ServiceAccounts(namespaceName).Create(context.TODO(), &v1.ServiceAccount{
			ObjectMeta: metav1.ObjectMeta{
				Name: serviceAccountName,
				Labels: map[string]string{
					"serviceUuid": serviceUuid,
					"guid":        annotations["guid"],
				},
			},
		}, metav1.CreateOptions{})
		if err != nil {
			log.Logger.Error("Error creating OCP service account", "error", err)
			// Delete the namespace
			if err := clientset.CoreV1().Namespaces().Delete(context.TODO(), namespaceName, metav1.DeleteOptions{}); err != nil {
				log.Logger.Error("Error cleaning up the namespace", "error", err)
			}
			rnew.SetStatus("error")
			return
		}

		// Create RoleBind for the Service Account in the Namespace
		_, err = clientset.RbacV1().RoleBindings(namespaceName).Create(context.TODO(), &rbacv1.RoleBinding{
			ObjectMeta: metav1.ObjectMeta{
				Name: serviceAccountName,
				Labels: map[string]string{
					"serviceUuid": serviceUuid,
					"guid":        annotations["guid"],
				},
			},
			RoleRef: rbacv1.RoleRef{
				APIGroup: rbacv1.GroupName,
				Kind:     "ClusterRole",
				Name:     "admin",
			},
			Subjects: []rbacv1.Subject{
				{
					Kind:      "ServiceAccount",
					Name:      serviceAccountName,
					Namespace: namespaceName,
				},
			},
		}, metav1.CreateOptions{})
		if err != nil {
			log.Logger.Error("Error creating OCP RoleBind", "error", err)
			if err := clientset.CoreV1().Namespaces().Delete(context.TODO(), namespaceName, metav1.DeleteOptions{}); err != nil {
				log.Logger.Error("Error cleaning up the namespace", "error", err)
			}
			rnew.SetStatus("error")
			return
		}

		// Assign ClusterRole sandbox-hcp (created with gitops) to the SA if hcp option was selected
		if value, exists := cloudSelector["hcp"]; exists && (value == "yes" || value == "true") {
			_, err = clientset.RbacV1().RoleBindings(namespaceName).Create(context.TODO(), &rbacv1.RoleBinding{
				ObjectMeta: metav1.ObjectMeta{
					Name: serviceAccountName + "-hcp",
					Labels: map[string]string{
						"serviceUuid": serviceUuid,
						"guid":        annotations["guid"],
					},
				},
				RoleRef: rbacv1.RoleRef{
					APIGroup: rbacv1.GroupName,
					Kind:     "ClusterRole",
					Name:     serviceAccountName + "-hcp",
				},
				Subjects: []rbacv1.Subject{
					{
						Kind:      "ServiceAccount",
						Name:      serviceAccountName,
						Namespace: namespaceName,
					},
				},
			}, metav1.CreateOptions{})

			if err != nil {
				log.Logger.Error("Error creating OCP RoleBind", "error", err)
				if err := clientset.CoreV1().Namespaces().Delete(context.TODO(), namespaceName, metav1.DeleteOptions{}); err != nil {
					log.Logger.Error("Error cleaning up the namespace", "error", err)
				}
				rnew.SetStatus("error")
				return
			}
		}

		// TODO: parameterize this, or detect when to execute it, otherwise it'll fail
		// // Create RoleBind for the Service Account in the Namespace for kubevirt
		// _, err = clientset.RbacV1().RoleBindings(namespaceName).Create(context.TODO(), &rbacv1.RoleBinding{
		// 	ObjectMeta: metav1.ObjectMeta{
		// 		Name: "kubevirt-" + namespaceName[:min(53, len(namespaceName))],
		// 		Labels: map[string]string{
		// 			"serviceUuid": serviceUuid,
		// 			"guid":        annotations["guid"],
		// 		},
		// 	},
		// 	RoleRef: rbacv1.RoleRef{
		// 		APIGroup: rbacv1.GroupName,
		// 		Kind:     "ClusterRole",
		// 		Name:     "kubevirt.io:admin",
		// 	},
		// 	Subjects: []rbacv1.Subject{
		// 		{
		// 			Kind:      "ServiceAccount",
		// 			Name:      serviceAccountName,
		// 			Namespace: namespaceName,
		// 		},
		// 	},
		// }, metav1.CreateOptions{})

		// if err != nil {
		// 	log.Logger.Error("Error creating OCP RoleBind", "error", err)
		// 	if err := clientset.CoreV1().Namespaces().Delete(context.TODO(), namespaceName, metav1.DeleteOptions{}); err != nil {
		// 		log.Logger.Error("Error cleaning up the namespace", "error", err)
		// 	}
		// 	rnew.SetStatus("error")
		// 	return
		// }

		// if cloudSelector has enabled the virt flag, then we give permission to cnv-images namespace
		if value, exists := cloudSelector["virt"]; exists && (value == "yes" || value == "true") {
			// Look if namespace 'cnv-images' exists
			if _, err := clientset.CoreV1().Namespaces().Get(context.TODO(), "cnv-images", metav1.GetOptions{}); err == nil {

				rb := &rbacv1.RoleBinding{
					ObjectMeta: metav1.ObjectMeta{
						Name:      "allow-clone-" + namespaceName[:min(51, len(namespaceName))],
						Namespace: "cnv-images",
						Labels: map[string]string{
							"serviceUuid": serviceUuid,
							"guid":        annotations["guid"],
						},
					},
					Subjects: []rbacv1.Subject{
						{
							Kind:      "ServiceAccount",
							Name:      "default",
							Namespace: namespaceName,
						},
					},
					RoleRef: rbacv1.RoleRef{
						Kind:     "ClusterRole",
						Name:     "datavolume-cloner",
						APIGroup: "rbac.authorization.k8s.io",
					},
				}

				_, err = clientset.RbacV1().RoleBindings("cnv-images").Create(context.TODO(), rb, metav1.CreateOptions{})
				if err != nil {
					if !strings.Contains(err.Error(), "already exists") {
						log.Logger.Error("Error creating rolebinding on cnv-images", "error", err)

						if err := clientset.CoreV1().Namespaces().Delete(context.TODO(), namespaceName, metav1.DeleteOptions{}); err != nil {
							log.Logger.Error("Error cleaning up the namespace", "error", err)
						}
						rnew.SetStatus("error")
						return
					}
				}
			}
			// TODO: decide if we want another flag to configure the RadosNamespace
			// Define the CephBlockPoolRadosNamespace GroupVersionResource
			cephBlockPoolRadosNamespaceGVR := schema.GroupVersionResource{
				Group:    "ceph.rook.io",
				Version:  "v1",
				Resource: "cephblockpoolradosnamespaces",
			}
			// Create the CephBlockPoolRadosNamespace object as an unstructured object
			cephBlockPoolRadosNamespace := &unstructured.Unstructured{
				Object: map[string]any{
					"apiVersion": "ceph.rook.io/v1",
					"kind":       "CephBlockPoolRadosNamespace",
					"metadata": map[string]any{
						"name":      namespaceName,
						"namespace": "openshift-storage",
					},
					"spec": map[string]any{
						"blockPoolName": "ocpv-tenants",
					},
				},
			}
			_, err = dynclientset.Resource(cephBlockPoolRadosNamespaceGVR).Namespace("openshift-storage").Create(context.TODO(), cephBlockPoolRadosNamespace, metav1.CreateOptions{})
			if err != nil {
				log.Logger.Error("Error creating CephBlockPoolRadosNamespace", "error", err)
			}

			log.Logger.Debug("CephBlockPoolRadosNamespace created successfully")
		}

		// Create secret to generate a token, for the clusters without image registry and for future versions of OCP
		secret := &v1.Secret{
			ObjectMeta: metav1.ObjectMeta{
				Name:      serviceAccountName + "-token",
				Namespace: namespaceName,
				Annotations: map[string]string{
					"kubernetes.io/service-account.name": serviceAccountName,
				},
			},
			Type: v1.SecretTypeServiceAccountToken,
		}
		_, err = clientset.CoreV1().Secrets(namespaceName).Create(context.TODO(), secret, metav1.CreateOptions{})

		if err != nil {
			log.Logger.Error("Error creating secret for SA", "error", err)
			// Delete the namespace
			if err := clientset.CoreV1().Namespaces().Delete(context.TODO(), namespaceName, metav1.DeleteOptions{}); err != nil {
				log.Logger.Error("Error creating OCP secret for SA", "error", err)
			}
			rnew.SetStatus("error")
			return
		}

		maxRetries := 5
		retryCount := 0
		sleepDuration := time.Second * 5
		var saSecret *v1.Secret
		// Loop till token exists
		for {
			secrets, err := clientset.CoreV1().Secrets(namespaceName).List(context.TODO(), metav1.ListOptions{})
			if err != nil {
				log.Logger.Error("Error listing OCP secrets", "error", err)
				// Delete the namespace
				if err := clientset.CoreV1().Namespaces().Delete(context.TODO(), namespaceName, metav1.DeleteOptions{}); err != nil {
					log.Logger.Error("Error creating OCP service account", "error", err)
				}
				rnew.SetStatus("error")
				return
			}

			for _, secret := range secrets.Items {
				if val, exists := secret.ObjectMeta.Annotations["kubernetes.io/service-account.name"]; exists {
					if _, exists := secret.Data["token"]; exists {
						if val == serviceAccountName {
							saSecret = &secret
							break
						}
					}
				}
			}
			if saSecret != nil {
				break
			}
			// Retry logic
			retryCount++
			if retryCount >= maxRetries {
				log.Logger.Error("Max retries reached, service account secret not found")
				rnew.SetStatus("error")
				return
			}

			// Sleep before retrying
			time.Sleep(sleepDuration)
		}
		creds := []any{
			OcpServiceAccount{
				Kind:  "ServiceAccount",
				Name:  serviceAccountName,
				Token: string(saSecret.Data["token"]),
			},
		}
		rnew.Credentials = creds
		rnew.Status = "success"

		if err := rnew.Save(); err != nil {
			log.Logger.Error("Error saving OCP account", "error", err)
			log.Logger.Info("Trying to cleanup OCP account")
			if err := rnew.Delete(); err != nil {
				log.Logger.Error("Error cleaning up OCP account", "error", err)
			}
		}
		log.Logger.Info("Ocp sandbox booked", "account", rnew.Name, "service_uuid", rnew.ServiceUuid,
			"cluster", rnew.OcpSharedClusterConfigurationName, "namespace", rnew.Namespace)
	}
	if asyncRequest {
		go task()
	} else {
		task()
	}
	//--------------------------------------------------

	return rnew, nil
}

func guessNextGuid(origGuid string, serviceUuid string, dbpool *pgxpool.Pool, multiple bool, ctx context.Context) (string, error) {
	var rowcount int
	guid := origGuid
	increment := 0

	if multiple {
		guid = origGuid + "-1"
	}

	for {
		if increment > 100 {
			return "", errors.New("Too many iterations guessing guid")
		}

		if increment > 0 {
			guid = origGuid + "-" + fmt.Sprintf("%v", increment+1)
		}
		// If a sandbox already has the same name for that serviceuuid, increment
		// If so, increment the guid and try again
		candidateName := guid + "-" + serviceUuid

		err := dbpool.QueryRow(
			context.Background(),
			`SELECT count(*) FROM resources
			WHERE resource_name = $1
			AND resource_type = 'OcpSandbox'`,
			candidateName,
		).Scan(&rowcount)
		if err != nil {
			return "", err
		}

		if rowcount == 0 {
			break
		}
		increment++
	}

	return guid, nil
}

func (a *OcpSandboxProvider) Release(service_uuid string) error {
	accounts, err := a.FetchAllByServiceUuidWithCreds(service_uuid)
	if err != nil {
		return err
	}

	var errorHappened error

	for _, account := range accounts {
		if account.Namespace == "" &&
			account.Status != "error" &&
			account.Status != "scheduling" &&
			account.Status != "initializing" {
			// If the sandbox is not in error and the namespace is empty, throw an error
			errorHappened = errors.New("Namespace not found for account")
			log.Logger.Error("Namespace not found for account", "account", account)
			continue
		}

		if err := account.Delete(); err != nil {
			errorHappened = err
			continue
		}
	}
	return errorHappened
}

func NewOcpSandboxProvider(dbpool *pgxpool.Pool, vaultSecret string) OcpSandboxProvider {
	return OcpSandboxProvider{
		DbPool:      dbpool,
		VaultSecret: vaultSecret,
	}
}

func (a *OcpSandboxProvider) FetchAll() ([]OcpSandbox, error) {
	accounts := []OcpSandbox{}
	// Get resource from above 'resources' table
	rows, err := a.DbPool.Query(
		context.Background(),
		`SELECT
		 r.resource_data,
		 r.id,
		 r.resource_name,
		 r.resource_type,
		 r.created_at,
		 r.updated_at,
		 r.status,
		 r.cleanup_count,
		 COALESCE(oc.additional_vars, '{}'::jsonb) AS cluster_additional_vars
		 FROM resources r
		 LEFT JOIN ocp_shared_cluster_configurations oc ON oc.name = r.resource_data->>'ocp_cluster'
     WHERE r.resource_type = 'OcpSandbox'`,
	)
	if err != nil {
		return accounts, err
	}

	for rows.Next() {
		var account OcpSandbox
		if err := rows.Scan(
			&account,
			&account.ID,
			&account.Name,
			&account.Kind,
			&account.CreatedAt,
			&account.UpdatedAt,
			&account.Status,
			&account.CleanupCount,
			&account.ClusterAdditionalVars,
		); err != nil {
			return accounts, err
		}

		accounts = append(accounts, account)
	}

	return accounts, nil
}

func (account *OcpSandboxWithCreds) Delete() error {
	if account.ID == 0 {
		return errors.New("resource ID must be > 0")
	}

	// Wait for the status of the resource until it's in final state
	maxRetries := 10
	for {
		status, err := account.GetStatus()
		if err != nil {
			// if norow, the resource was not created, nothing to delete
			if err == pgx.ErrNoRows {
				log.Logger.Info("Resource not found", "name", account.Name)
				return nil
			}
			log.Logger.Error("cannot get status of resource", "error", err, "name", account.Name)
			break
		}
		if maxRetries == 0 {
			log.Logger.Error("Resource is not in a final state", "name", account.Name, "status", status)

			// Curative and auto-healing action, set status to error
			if status == "initializing" || status == "scheduling" {
				if err := account.SetStatus("error"); err != nil {
					log.Logger.Error("Cannot set status", "error", err)
					return err
				}
				maxRetries = 10
				continue
			}
			return errors.New("Resource is not in a final state, cannot delete")
		}

		if status == "success" || status == "error" {
			break
		}

		time.Sleep(5 * time.Second)
		maxRetries--
	}

	// Reload account
	if err := account.Reload(); err != nil {
		log.Logger.Error("Error reloading account", "error", err)
		return err
	}

	if account.OcpSharedClusterConfigurationName == "" {
		// Get the OCP shared cluster configuration name from the resources.resource_data column using ID
		err := account.Provider.DbPool.QueryRow(
			context.Background(),
			"SELECT resource_data->>'ocp_cluster' FROM resources WHERE id = $1",
			account.ID,
		).Scan(&account.OcpSharedClusterConfigurationName)
		if err != nil {
			if err == pgx.ErrNoRows {
				log.Logger.Error("Ocp cluster doesn't exist for resource", "name", account.Name)
				account.SetStatus("error")
				return errors.New("Ocp cluster doesn't exist for resource")
			}

			log.Logger.Error("Ocp cluster query error", "err", err)
			account.SetStatus("error")
			return err
		}
	}

	if account.OcpSharedClusterConfigurationName == "" {
		// The resource was not created, nothing to delete
		// that happens when no cluster is elected
		_, err := account.Provider.DbPool.Exec(
			context.Background(),
			"DELETE FROM resources WHERE id = $1",
			account.ID,
		)
		return err
	}

	account.SetStatus("deleting")
	// In case anything goes wrong, we'll know it can safely be deleted
	account.MarkForCleanup()
	account.IncrementCleanupCount()

	if account.Namespace == "" {
		log.Logger.Info("Empty namespace, consider deletion a success", "name", account.Name)
		_, err := account.Provider.DbPool.Exec(
			context.Background(),
			"DELETE FROM resources WHERE id = $1",
			account.ID,
		)
		return err
	}

	// Get the OCP shared cluster configuration from the resources.resource_data column

	cluster, err := account.Provider.GetOcpSharedClusterConfigurationByName(account.OcpSharedClusterConfigurationName)
	if err != nil {
		log.Logger.Error("Error getting OCP shared cluster configuration", "error", err)
		account.SetStatus("error")
		return err
	}

	config, err := cluster.CreateRestConfig()
	if err != nil {
		log.Logger.Error("Error creating OCP config", "error", err, "name", account.Name)
		account.SetStatus("error")
		return err
	}

	// Create an OpenShift client
	clientset, err := kubernetes.NewForConfig(config)
	if err != nil {
		log.Logger.Error("Error creating OCP client", "error", err, "name", account.Name)
		account.SetStatus("error")
		return err
	}

	// Create an dynamic OpenShift client for non regular objects
	dynclientset, err := dynamic.NewForConfig(config)
	if err != nil {
		log.Logger.Error("Error creating OCP client", "error", err, "name", account.Name)
		account.SetStatus("error")
		return err
	}

	// Check if the namespace exists
	_, err = clientset.CoreV1().Namespaces().Get(context.TODO(), account.Namespace, metav1.GetOptions{})
	if err != nil {
		// if error ends with 'not found', consider deletion a success
		if strings.Contains(err.Error(), "not found") {
			log.Logger.Info("Namespace not found, consider deletion a success", "name", account.Name)
			_, err = account.Provider.DbPool.Exec(
				context.Background(),
				"DELETE FROM resources WHERE id = $1",
				account.ID,
			)
			return err
		}

		log.Logger.Error("Error getting OCP namespace", "error", err, "name", account.Name)
		account.SetStatus("error")
		return err
	}
	// Delete the Namespace
	err = clientset.CoreV1().Namespaces().Delete(context.TODO(), account.Namespace, metav1.DeleteOptions{})
	if err != nil {
		log.Logger.Error("Error deleting OCP namespace", "error", err, "name", account.Name)
		account.SetStatus("error")
		return err
	}

	log.Logger.Info("Namespace deleted",
		"name", account.Name,
		"namespace", account.Namespace,
		"cluster", account.OcpSharedClusterConfigurationName,
	)

	rbName := "allow-clone-" + account.Namespace[:min(51, len(account.Namespace))]
	// Delete the role binding from the cnv-images namespace
	if _, err := clientset.RbacV1().RoleBindings("cnv-images").Get(context.TODO(), rbName, metav1.GetOptions{}); err == nil {
		if err := clientset.RbacV1().RoleBindings("cnv-images").Delete(context.TODO(), rbName, metav1.DeleteOptions{}); err != nil {
			log.Logger.Error("Error deleting rolebinding on cnv-images", "error", err)
			account.SetStatus("error")
			return err
		}
	}

	// Delete the cephBlockPoolRadosNamespace from the openshift-storage namespace
	// Define the CephBlockPoolRadosNamespace GroupVersionResource
	cephBlockPoolRadosNamespaceGVR := schema.GroupVersionResource{
		Group:    "ceph.rook.io",
		Version:  "v1",
		Resource: "cephblockpoolradosnamespaces",
	}
	if _, err := dynclientset.Resource(cephBlockPoolRadosNamespaceGVR).Namespace("openshift-storage").Get(context.TODO(), account.Namespace, metav1.GetOptions{}); err == nil {
		if err := dynclientset.Resource(cephBlockPoolRadosNamespaceGVR).Namespace("openshift-storage").Delete(context.TODO(), account.Namespace, metav1.DeleteOptions{}); err != nil {
			log.Logger.Error("Error deleting rolebinding on CephBlockPoolRadosNamespace", "error", err)
			account.SetStatus("error")
			return err
		}
	}

	_, err = account.Provider.DbPool.Exec(
		context.Background(),
		"DELETE FROM resources WHERE id = $1",
		account.ID,
	)
	return err
}

func (p *OcpSandboxProvider) FetchByName(name string) (OcpSandbox, error) {
	// Get resource from above 'resources' table
	row := p.DbPool.QueryRow(
		context.Background(),
		`SELECT
		 r.resource_data,
		 r.id,
		 r.resource_name,
		 r.resource_type,
		 r.created_at,
		 r.updated_at,
		 r.status,
		 r.cleanup_count,
		 COALESCE(oc.additional_vars, '{}'::jsonb) AS cluster_additional_vars
		 FROM resources r
		 LEFT JOIN ocp_shared_cluster_configurations oc ON oc.name = resource_data->>'ocp_cluster'
		 WHERE r.resource_name = $1 AND r.resource_type = 'OcpSandbox'`,
		name,
	)

	var account OcpSandbox
	if err := row.Scan(
		&account,
		&account.ID,
		&account.Name,
		&account.Kind,
		&account.CreatedAt,
		&account.UpdatedAt,
		&account.Status,
		&account.CleanupCount,
		&account.ClusterAdditionalVars,
	); err != nil {
		return OcpSandbox{}, err
	}
	return account, nil
}

func (p *OcpSandboxProvider) FetchById(id int) (OcpSandbox, error) {
	// Get resource from above 'resources' table
	row := p.DbPool.QueryRow(
		context.Background(),
		`SELECT
		 r.resource_data,
		 r.id,
		 r.resource_name,
		 r.resource_type,
		 r.created_at,
		 r.updated_at,
		 r.status,
		 r.cleanup_count,
		 COALESCE(oc.additional_vars, '{}'::jsonb) AS cluster_additional_vars
		 FROM resources r
		 LEFT JOIN ocp_shared_cluster_configurations oc ON oc.name = resource_data->>'ocp_cluster'
		 WHERE r.id = $1 AND r.resource_type = 'OcpSandbox'`,
		id,
	)

	var account OcpSandbox
	if err := row.Scan(
		&account,
		&account.ID,
		&account.Name,
		&account.Kind,
		&account.CreatedAt,
		&account.UpdatedAt,
		&account.Status,
		&account.CleanupCount,
		&account.ClusterAdditionalVars,
	); err != nil {
		return OcpSandbox{}, err
	}
	return account, nil
}

func (a *OcpSandboxWithCreds) Reload() error {
	// Ensude ID is set
	if a.ID == 0 {
		return errors.New("id must be > 0 to use Reload()")
	}

	// Enusre provider is set
	if a.Provider == nil {
		return errors.New("provider must be set to use Reload()")
	}

	// Get resource from above 'resources' table
	row := a.Provider.DbPool.QueryRow(
		context.Background(),
		`SELECT
		 r.resource_data,
         r.id,
		 r.resource_name,
		 r.resource_type,
		 r.created_at,
		 r.updated_at,
		 r.status,
		 r.cleanup_count,
		 pgp_sym_decrypt(r.resource_credentials, $2),
		 COALESCE(oc.additional_vars, '{}'::jsonb) AS cluster_additional_vars
		 FROM resources r
		 LEFT JOIN ocp_shared_cluster_configurations oc ON oc.name = resource_data->>'ocp_cluster'
		 WHERE r.id = $1 AND r.resource_type = 'OcpSandbox'`,
		a.ID, a.Provider.VaultSecret,
	)

	var creds string
	var account OcpSandboxWithCreds
	if err := row.Scan(
		&account,
		&account.ID,
		&account.Name,
		&account.Kind,
		&account.CreatedAt,
		&account.UpdatedAt,
		&account.Status,
		&account.CleanupCount,
		&creds,
		&account.ClusterAdditionalVars,
	); err != nil {
		return err
	}
	// Add provider before copying
	account.Provider = a.Provider
	// Copy account into a
	*a = account

	// Unmarshal creds into account.Credentials
	if err := json.Unmarshal([]byte(creds), &a.Credentials); err != nil {
		return err
	}

	return nil
}

func ApplyQuota(requestedQuotaOrig *v1.ResourceQuota, defaultQuota *v1.ResourceQuota, strictDefaultSandboxQuota bool) *v1.ResourceQuota {
	var resultQuota *v1.ResourceQuota

	if requestedQuotaOrig == nil {
		return defaultQuota
	}
	// deepcopy the default quota
	resultQuota = defaultQuota.DeepCopy()
	requestedQuota := requestedQuotaOrig.DeepCopy()

	// If strictDefaultSandboxQuota is true, the default quota cannot be exceeded.
	// lower values are updated though

	// first, iterate over the requested quota to check for new keys like:
	// <storage-class-name>.storageclass.storage.k8s.io/requests.storage
	// or the aliases:  cpu / memory / storage / ephemeral-storage
	// which should translate to:
	// requests.cpu / requests.memory / requests.storage / requests.ephemeral-storage
	for key, item := range requestedQuota.Spec.Hard {
		if _, exists := defaultQuota.Spec.Hard[key]; !exists {
			// if the key is one of 'cpu', 'memory', 'ephemeral-storage'
			// add it as 'requests.<key>'
			switch key {
			case "cpu":
				// check if the key 'requests.cpu' already exists in the requested quota (duplicate)
				// if it does, take the minimum
				if requested, exists := requestedQuota.Spec.Hard[v1.ResourceRequestsCPU]; exists {
					if item.Cmp(requested) < 0 {
						requestedQuota.Spec.Hard[v1.ResourceRequestsCPU] = item.DeepCopy()
					}
				} else {
					requestedQuota.Spec.Hard[v1.ResourceRequestsCPU] = item.DeepCopy()
				}

				delete(requestedQuota.Spec.Hard, key)
			case "memory":
				// check if the key 'requests.memory' already exists in the requested quota (duplicate)
				// if it does, take the minimum
				if requested, exists := requestedQuota.Spec.Hard[v1.ResourceRequestsMemory]; exists {
					if item.Cmp(requested) < 0 {
						requestedQuota.Spec.Hard[v1.ResourceRequestsMemory] = item.DeepCopy()
					}
				} else {
					requestedQuota.Spec.Hard[v1.ResourceRequestsMemory] = item.DeepCopy()
				}

				delete(requestedQuota.Spec.Hard, key)
			case "ephemeral-storage":
				// check if the key 'requests.ephemeral-storage' already exists in the requested quota (duplicate)
				// if it does, take the minimum
				if requested, exists := requestedQuota.Spec.Hard[v1.ResourceRequestsEphemeralStorage]; exists {
					if item.Cmp(requested) < 0 {
						requestedQuota.Spec.Hard[v1.ResourceRequestsEphemeralStorage] = item.DeepCopy()
					}
				} else {
					requestedQuota.Spec.Hard[v1.ResourceRequestsEphemeralStorage] = item.DeepCopy()
				}
				delete(requestedQuota.Spec.Hard, key)
			default:
				// The key doesn't exist in the default quota, add it to the result
				resultQuota.Spec.Hard[key] = item.DeepCopy()
			}
		}
	}

	// Now iterate over the main keys
	for key, item := range resultQuota.Spec.Hard {
		if requested, exists := requestedQuota.Spec.Hard[key]; exists {
			if item.Cmp(requested) < 0 {
				if !strictDefaultSandboxQuota {
					resultQuota.Spec.Hard[key] = requested.DeepCopy()
				}
			} else {
				resultQuota.Spec.Hard[key] = requested.DeepCopy()
			}
		}
	}

	return resultQuota
}<|MERGE_RESOLUTION|>--- conflicted
+++ resolved
@@ -789,17 +789,6 @@
 func (a *OcpSandboxProvider) GetSchedulableClusters(cloudSelector map[string]string, possibleClusters []string, excludeClusters []string, childClusters []string) (OcpSharedClusterConfigurations, error) {
 	clusters := OcpSharedClusterConfigurations{}
 	// Get resource from 'ocp_shared_cluster_configurations' table
-<<<<<<< HEAD
-	rows, err := a.DbPool.Query(
-		context.Background(),
-		`SELECT name FROM ocp_shared_cluster_configurations WHERE annotations @> $1 and valid=true ORDER BY random()`,
-		cloud_selector,
-	)
-	if err != nil {
-		if err == pgx.ErrNoRows {
-			log.Logger.Info("No cluster found", "cloud_selector", cloud_selector)
-			return OcpSharedClusterConfigurations{}, ErrNoSchedule
-=======
 	var err error
 	var rows pgx.Rows
 	log.Logger.Info("possibleClusters", "type", possibleClusters)
@@ -850,7 +839,6 @@
 					cloudSelector, possibleClusters, excludeClusters,
 				)
 			}
->>>>>>> 49054398
 		}
 	}
 
