--- conflicted
+++ resolved
@@ -1366,8 +1366,6 @@
 			Type: v1.SecretTypeServiceAccountToken,
 		}
 		_, err = clientset.CoreV1().Secrets(namespaceName).Create(context.TODO(), secret, metav1.CreateOptions{})
-<<<<<<< HEAD
-=======
 
 		if err != nil {
 			log.Logger.Error("Error creating secret for SA", "error", err)
@@ -1380,7 +1378,6 @@
 		}
 
 		secrets, err := clientset.CoreV1().Secrets(namespaceName).List(context.TODO(), metav1.ListOptions{})
->>>>>>> 5081ea66
 
 		if err != nil {
 			log.Logger.Error("Error creating secret for SA", "error", err)
