--- conflicted
+++ resolved
@@ -120,7 +120,6 @@
 
 var nameRegex = regexp.MustCompile(`^[a-zA-Z0-9-]+$`)
 
-<<<<<<< HEAD
 // GenerateRandomPassword generates a random password of specified length.
 func generateRandomPassword(length int) (string, error) {
 	bytes := make([]byte, length)
@@ -130,7 +129,6 @@
 	return base64.URLEncoding.EncodeToString(bytes), nil
 }
 
-=======
 // MakeOcpSharedClusterConfiguration creates a new OcpSharedClusterConfiguration
 // with default values
 func MakeOcpSharedClusterConfiguration() *OcpSharedClusterConfiguration {
@@ -171,7 +169,6 @@
 
 	return p
 }
->>>>>>> 193b3f44
 
 // Bind and Render
 func (p *OcpSharedClusterConfiguration) Bind(r *http.Request) error {
@@ -1661,7 +1658,6 @@
 		account.SetStatus("error")
 		return err
 	}
-<<<<<<< HEAD
 
   // Create an dynamic OpenShift client for non regular objects
   dynclientset, err := dynamic.NewForConfig(config)
@@ -1674,8 +1670,6 @@
 
 	// Define the Service Account name
 	serviceAccountName := "sandbox"
-=======
->>>>>>> 193b3f44
 
 	// Check if the namespace exists
 	_, err = clientset.CoreV1().Namespaces().Get(context.TODO(), account.Namespace, metav1.GetOptions{})
