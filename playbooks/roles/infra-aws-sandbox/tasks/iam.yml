--- conflicted
+++ resolved
@@ -8,12 +8,6 @@
     template_body: "{{ lookup('file', 'CF-IAM.json') }}"
     region: "{{ aws_region }}"
     stack_name: roles
-<<<<<<< HEAD
-  register: r_cf
-  ignore_errors: yes
-
-- when: r_cf is failed
-=======
   retries: 50
   delay: 2
   register: r_cf
@@ -24,7 +18,6 @@
   environment:
     AWS_ACCESS_KEY_ID: ""
     AWS_SECRET_ACCESS_KEY: ""
->>>>>>> a552f90b
   block:
     - name: Delete IAM role Cloudformation stack
       cloudformation:
