---
- name: Grab or create the public zone
  environment:
    AWS_ACCESS_KEY_ID: "{{ assumed_role.sts_creds.access_key }}"
    AWS_SECRET_ACCESS_KEY: "{{ assumed_role.sts_creds.secret_key }}"
    AWS_SESSION_TOKEN: "{{ assumed_role.sts_creds.session_token }}"
  route53_zone:
    zone: "{{ account_name }}{{subdomain_base}}."
  register: _route53zone
  retries: 5
  delay: 30
  until: _route53zone is succeeded

- name: Cleanup DNS Zone
  include_tasks: clean_zone.yml
  vars:
    _hostedzoneid: "{{ _route53zone.zone_id }}"
    aws_public_zone: "{{ account_name }}{{subdomain_base}}."

- tags: nuke
  when: nuke_sandbox | bool
  block:
    - name: Set fact for filtered resources
      set_fact:
        aws_nuke_filters:
          Route53HostedZone:
            - "{{ account_name }}{{ subdomain_base }}."
            - /hostedzone/{{ _route53zone.zone_id }} ({{ account_name }}{{ subdomain_base }}.)

    - name: check if /tmp/aws_nuke_filters.json exists
      stat:
        path: /tmp/aws_nuke_filters.json
      register: _stat

    - name: Load /tmp/aws_nuke_filters.json and merge it into aws_nuke_filters
      when: _stat.stat.exists
      set_fact:
        aws_nuke_filters: "{{ aws_nuke_filters | combine(_aws_nuke_filters) }}"
      vars:
        _aws_nuke_filters: "{{ lookup('file', '/tmp/aws_nuke_filters.json') | from_json | default({}) }}"

    - name: Generate config file for aws-nuke
      template:
        src: "{{ role_path }}/templates/nuke-config.yml.j2"
        dest: "{{ output_dir }}/{{ account_name }}_nuke-config.yml"

    - name: Generate config file for aws-nuke-legacy
<<<<<<< HEAD
=======
      when: run_aws_nuke_legacy | default(false) | bool
>>>>>>> a552f90b
      template:
        src: "{{ role_path }}/templates/nuke-config-legacy.yml.j2"
        dest: "{{ output_dir }}/{{ account_name }}_nuke-config-legacy.yml"

    - name: Run aws-nuke on sandbox account
      command: >-
        {{ aws_nuke_binary_path }} nuke --profile {{ account_name }}
        -c "{{ output_dir }}/{{ account_name }}_nuke-config.yml"
        --no-dry-run
        --force
      args:
        stdin: "{{ account_name }}{{ alias_suffix }}"
      register: _awsnuke
      ignore_errors: true
      retries: "{{ aws_nuke_retries }}"
      until: _awsnuke is succeeded
      no_log: true
      async: 3600
      poll: 30
      delay: 30
      changed_when: >-
        'No resource to delete.' not in _awsnuke.stdout_lines

    - debug:
        # stdout and stderr are really not human friendly. keep stdout_lines and stdin_lines
        var: >-
          _awsnuke
          | dict2items
          | selectattr('key', 'ne', 'stdout')
          | selectattr('key', 'ne', 'stderr')
          | items2dict

    - when: _awsnuke is failed
      block:

        # Get a new token as the current one may have timed out (1h)
        - include_tasks: assume.yml
        - include_tasks: global_manual_cleanup.yml

        - include_tasks: manual_cleanup.yml
          loop: "{{ all_regions }}"
          loop_control:
            loop_var: _region

        - name: Run aws-nuke again
          when: run_aws_nuke_again | default(false)
          command: >-
            {{ aws_nuke_binary_path }} nuke --profile {{ account_name }}
            -c "{{ output_dir }}/{{ account_name }}_nuke-config.yml"
            --no-dry-run
            --force
          args:
            stdin: "{{ account_name }}{{ alias_suffix }}"
          register: _awsnuke2
          ignore_errors: true
          retries: 0
          until: _awsnuke2 is succeeded
          no_log: true
          # second time shouldn't take too long
          async: 1800
          poll: 30
          delay: 30
          changed_when: >-
            'No resource to delete.' not in _awsnuke.stdout_lines

        - debug:
            var: >-
              _awsnuke2
              | dict2items
              | selectattr('key', 'ne', 'stdout')
              | selectattr('key', 'ne', 'stderr')
              | items2dict

    - name: Run aws-nuke legacy on sandbox account
      when: run_aws_nuke_legacy | default(false) | bool
      # be on the safe side, run the official (unmaintained) binary
      command: >-
        {{ aws_nuke_legacy_binary_path }}
        --profile {{ account_name }}
        -c "{{ output_dir }}/{{ account_name }}_nuke-config-legacy.yml"
        --no-dry-run
        --force
      args:
        stdin: "{{ account_name }}{{ alias_suffix }}"
      register: _awsnuke_legacy
      ignore_errors: true
      retries: "{{ aws_nuke_legacy_retries | default(0) }}"
      until: _awsnuke_legacy is succeeded
      changed_when: >-
        'No resource to delete.' not in _awsnuke_legacy.stdout_lines
      no_log: true
      async: 1800
      poll: 30
      delay: 30

    - debug:
        var: >-
          _awsnuke_legacy
          | dict2items
          | selectattr('key', 'ne', 'stdout')
          | selectattr('key', 'ne', 'stderr')
          | items2dict
      when: run_aws_nuke_legacy | default(false) | bool

    - name: Report aws-nuke error
      fail:
        msg: aws-nuke failed
      when:
        - _awsnuke is failed
        - _awsnuke2 is failed or _awsnuke2 is skipped

    - name: Report aws-nuke-legacy error
      fail:
        msg: aws-nuke-legacy failed
      when: _awsnuke_legacy is failed

    - name: Report aws-nuke-legacy deleted resource(s)
      fail:
        msg: aws-nuke-legacy deleted resource(s). That should be investigated and reported.
      when: _awsnuke_legacy is changed<|MERGE_RESOLUTION|>--- conflicted
+++ resolved
@@ -45,10 +45,7 @@
         dest: "{{ output_dir }}/{{ account_name }}_nuke-config.yml"
 
     - name: Generate config file for aws-nuke-legacy
-<<<<<<< HEAD
-=======
       when: run_aws_nuke_legacy | default(false) | bool
->>>>>>> a552f90b
       template:
         src: "{{ role_path }}/templates/nuke-config-legacy.yml.j2"
         dest: "{{ output_dir }}/{{ account_name }}_nuke-config-legacy.yml"
