--- conflicted
+++ resolved
@@ -3046,12 +3046,9 @@
       enum:
         - AwsSandbox
         - OcpSandbox
-<<<<<<< HEAD
         - AzureSandbox
-=======
         - DNSSandbox
         - IBMResourceGroupSandbox
->>>>>>> 49054398
 
     Reservation:
       description: Reservation record
