--- conflicted
+++ resolved
@@ -9,6 +9,7 @@
 	"strings"
 	"time"
 
+	"github.com/PaesslerAG/gval"
 	"github.com/aws/aws-sdk-go/service/dynamodb"
 	"github.com/getkin/kin-openapi/openapi3"
 	oarouters "github.com/getkin/kin-openapi/routers"
@@ -18,28 +19,13 @@
 	"github.com/jackc/pgx/v4"
 	"github.com/jackc/pgx/v4/pgxpool"
 
-<<<<<<< HEAD
-	v1 "github.com/rhpds/sandbox/internal/api/v1"
-=======
-	"github.com/PaesslerAG/gval"
-
 	"github.com/rhpds/sandbox/internal/api/v1"
->>>>>>> 49054398
 	"github.com/rhpds/sandbox/internal/config"
 	"github.com/rhpds/sandbox/internal/log"
 	"github.com/rhpds/sandbox/internal/models"
 )
 
 type BaseHandler struct {
-<<<<<<< HEAD
-	dbpool               *pgxpool.Pool
-	svc                  *dynamodb.DynamoDB
-	doc                  *openapi3.T
-	oaRouter             oarouters.Router
-	awsAccountProvider   models.AwsAccountProvider
-	OcpSandboxProvider   models.OcpSandboxProvider
-	azureSandboxProvider *models.AzureSandboxProvider
-=======
 	dbpool                          *pgxpool.Pool
 	svc                             *dynamodb.DynamoDB
 	doc                             *openapi3.T
@@ -48,7 +34,7 @@
 	OcpSandboxProvider              models.OcpSandboxProvider
 	DNSSandboxProvider              models.DNSSandboxProvider
 	IBMResourceGroupSandboxProvider models.IBMResourceGroupSandboxProvider
->>>>>>> 49054398
+	azureSandboxProvider            *models.AzureSandboxProvider
 }
 
 type AdminHandler struct {
@@ -56,7 +42,6 @@
 	tokenAuth *jwtauth.JWTAuth
 }
 
-<<<<<<< HEAD
 func NewBaseHandler(
 	svc *dynamodb.DynamoDB,
 	dbpool *pgxpool.Pool,
@@ -64,18 +49,10 @@
 	oaRouter oarouters.Router,
 	awsAccountProvider models.AwsAccountProvider,
 	OcpSandboxProvider models.OcpSandboxProvider,
+	DNSSandboxProvider models.DNSSandboxProvider,
+	IBMResourceGroupSandboxProvider models.IBMResourceGroupSandboxProvider,
 	azureSandboxProvider *models.AzureSandboxProvider,
 ) *BaseHandler {
-	return &BaseHandler{
-		svc:                  svc,
-		dbpool:               dbpool,
-		doc:                  doc,
-		oaRouter:             oaRouter,
-		awsAccountProvider:   awsAccountProvider,
-		OcpSandboxProvider:   OcpSandboxProvider,
-		azureSandboxProvider: azureSandboxProvider,
-=======
-func NewBaseHandler(svc *dynamodb.DynamoDB, dbpool *pgxpool.Pool, doc *openapi3.T, oaRouter oarouters.Router, awsAccountProvider models.AwsAccountProvider, OcpSandboxProvider models.OcpSandboxProvider, DNSSandboxProvider models.DNSSandboxProvider, IBMResourceGroupSandboxProvider models.IBMResourceGroupSandboxProvider) *BaseHandler {
 	return &BaseHandler{
 		svc:                             svc,
 		dbpool:                          dbpool,
@@ -85,7 +62,7 @@
 		OcpSandboxProvider:              OcpSandboxProvider,
 		DNSSandboxProvider:              DNSSandboxProvider,
 		IBMResourceGroupSandboxProvider: IBMResourceGroupSandboxProvider,
->>>>>>> 49054398
+		azureSandboxProvider:            azureSandboxProvider,
 	}
 }
 
@@ -584,12 +561,8 @@
 		log.Logger.Error("GetPlacementHandler", "error", err)
 		return
 	}
-<<<<<<< HEAD
 	// TODO: Add Azure provider
-	if err := placement.LoadActiveResourcesWithCreds(h.awsAccountProvider, h.OcpSandboxProvider); err != nil {
-=======
 	if err := placement.LoadActiveResourcesWithCreds(h.awsAccountProvider, h.OcpSandboxProvider, h.DNSSandboxProvider, h.IBMResourceGroupSandboxProvider); err != nil {
->>>>>>> 49054398
 		w.WriteHeader(http.StatusInternalServerError)
 		render.Render(w, r, &v1.Error{
 			Err:            err,
@@ -647,11 +620,7 @@
 	}
 
 	placement.SetStatus("deleting")
-<<<<<<< HEAD
-	go placement.Delete(h.awsAccountProvider, h.OcpSandboxProvider, h.azureSandboxProvider)
-=======
-	go placement.Delete(h.awsAccountProvider, h.OcpSandboxProvider, h.DNSSandboxProvider, h.IBMResourceGroupSandboxProvider)
->>>>>>> 49054398
+	go placement.Delete(h.awsAccountProvider, h.OcpSandboxProvider, h.DNSSandboxProvider, h.IBMResourceGroupSandboxProvider, h.azureSandboxProvider)
 
 	w.WriteHeader(http.StatusAccepted)
 	render.Render(w, r, &v1.SimpleMessage{
@@ -1526,12 +1495,6 @@
 func (h *BaseHandler) GetReservationResourcesHandler(w http.ResponseWriter, r *http.Request) {
 	name := chi.URLParam(r, "name")
 
-<<<<<<< HEAD
-	reservation, err := models.GetReservationByName(h.dbpool, name)
-	if err != nil {
-		if err == pgx.ErrNoRows {
-			w.WriteHeader(http.StatusNotFound)
-=======
 	skipReservationCheck := r.URL.Query().Get("skipReservationCheck")
 
 	if skipReservationCheck != "true" {
@@ -1548,7 +1511,6 @@
 			}
 
 			w.WriteHeader(http.StatusInternalServerError)
->>>>>>> 49054398
 			render.Render(w, r, &v1.Error{
 				Err:            err,
 				HTTPStatusCode: http.StatusInternalServerError,
@@ -1568,12 +1530,8 @@
 		}
 	}
 
-<<<<<<< HEAD
-	accounts, err := h.awsAccountProvider.FetchAllByReservation(reservation.Name)
-=======
 	accounts, err := h.awsAccountProvider.FetchAllByReservation(name)
 
->>>>>>> 49054398
 	if err != nil {
 		log.Logger.Error("GET accounts", "error", err)
 
