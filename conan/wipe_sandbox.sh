#!/bin/bash

ORIG="$(cd "$(dirname "$0")" || exit; pwd)"

# Stop after max_retries
max_retries=${max_retries:-2}
aws_nuke_retries=${aws_nuke_retries:-0}
# retry after 48h
TTL_EVENTLOG=$((3600*24))
debug=${debug:-false}


# Mandatory ENV variables
: "${dynamodb_profile:?"dynamodb_profile is unset or null"}"
: "${dynamodb_table:?"dynamodb_table is unset or null"}"
: "${dynamodb_region:?"dynamodb_region is unset or null"}"
: "${noop:?"noop is unset or empty"}"
: "${aws_profile:?"aws_profile is unset or empty"}"
: "${aws_nuke_binary_path:?"aws_nuke_binary_path is unset or empty"}"
: "${lock_timeout:?"lock_timeout is unset or empty"}"
: "${ddns_server:?"ddns_server is unset or empty"}"
: "${ddns_key_name:?"ddns_key_name is unset or empty"}"
: "${ddns_key_secret:?"ddns_key_secret is unset or empty"}"
: "${vault_file:?"vault_file is unset or empty"}"
: "${workdir:?"workdir is unset or empty"}"

checks() {
    if [ -z "${sandbox}" ]; then
        echo "sandbox not provided"
        sync
        exit 2
    fi

    if [[ "${NOVENV}" !=  "true" ]] &&  [ -z "${VENV}" ]; then
        echo "VENV is not defined"
        sync
        exit 2
    fi
}

sandbox_unlock() {
    local sandbox=$1
    read -r -d '' data << EOM
  {
        ":st": {"S": ""}
  }
EOM

    "$AWSCLI" --profile "${dynamodb_profile}" \
        --region "${dynamodb_region}" \
        dynamodb update-item \
        --table-name "${dynamodb_table}" \
        --key "{\"name\": {\"S\": \"${sandbox}\"}}" \
        --update-expression "SET conan_status = :st" \
        --expression-attribute-values "${data}"
}

_on_exit() {
    local exit_status=${1:-$?}
    sandbox_unlock "${sandbox}"
    exit "$exit_status"
}

get_conan_cleanup_count() {
    local sandbox=$1
    local conan_cleanup_count

    if ! conan_cleanup_count=$("${AWSCLI}" --profile "${dynamodb_profile}" \
        --region "${dynamodb_region}" \
        dynamodb get-item \
        --table-name "${dynamodb_table}" \
        --key "{\"name\": {\"S\": \"${sandbox}\"}}" \
        --projection-expression "conan_cleanup_count" \
        2> /dev/null | jq -r '.Item.conan_cleanup_count.N')
    then
        echo "$(date -uIs) Cannot get conan_cleanup_count for ${sandbox}" >&2
        exit 1
    fi

    if [ "${conan_cleanup_count}" = "null" ] || [ -z "${conan_cleanup_count}" ]; then
        conan_cleanup_count=0
    fi

    echo "${conan_cleanup_count}"
}

sandbox_lock() {
    local sandbox=$1
    conan_instance=${conan_instance:-$(hostname)}
    read -r -d '' data << EOM
  {
        ":false": {"BOOL": false},
        ":true": {"BOOL": true},
        ":st": {"S": "cleanup in progress"},
        ":timestamp": {"S": "$(date -uIs)"},
        ":old": {"S": "$(date -uIs -d "now - ${lock_timeout} hour")"},
        ":old24h": {"S": "$(date -uIs -d "now - 24 hour")"},
        ":host": {"S": "${conan_instance}"},
        ":maxretries": {"N": "${max_retries}"}
  }
EOM

    errlog=$(mktemp)


    # Lock when:
    # - to_cleanup is true
    # - conan_status is not "cleanup in progress"
    #   or conan_timestamp is older than lock_timeout
    # - conan_cleanup_count is less than max_retries
    #   or conan_timestamp is older than 24h
    if ! "${AWSCLI}" --profile "${dynamodb_profile}" \
        --region "${dynamodb_region}" \
        dynamodb update-item \
        --table-name "${dynamodb_table}" \
        --key "{\"name\": {\"S\": \"${sandbox}\"}}" \
        --update-expression "SET available = :false, conan_status = :st, conan_timestamp = :timestamp, conan_hostname = :host" \
        --condition-expression "to_cleanup = :true AND (conan_status <> :st OR conan_timestamp < :old) AND (attribute_not_exists(conan_cleanup_count) OR conan_cleanup_count < :maxretries OR conan_timestamp < :old24h)" \
        --expression-attribute-values "${data}" \
        2> "${errlog}"
    then

        # check if max_retries is reached
        if [ "$(get_conan_cleanup_count "${sandbox}")" -ge "${max_retries}" ]; then
            # print info only once.
            if [ ! -e "/tmp/${sandbox}_max_retries" ]; then
                echo "$(date -uIs) ${sandbox} max_retries reached, skipping for now, will retry after 24h"
                touch "/tmp/${sandbox}_max_retries"
            fi
            rm "${errlog}"
            return 1
        fi

        if grep -q ConditionalCheckFailedException "${errlog}"; then
            if [ "${debug}" = "true" ]; then
                echo "$(date -uIs) Another process is already cleaning up ${sandbox}: skipping"
            fi
            rm "${errlog}"
            return 1
        else
            echo "$(date -uIs) Cannot lock the sandbox" >&2
            cat "${errlog}" >&2
            rm "${errlog}"
            exit 1
        fi
    fi

    # If anything happens, unlock the sandbox
    trap "_on_exit" EXIT

    return 0
}

sandbox_increase_conan_cleanup_count() {
    local sandbox=$1

    # increment conan_cleanup_count
    read -r -d '' data << EOM
  {
        ":one": {"N": "1"},
        ":true": {"BOOL": true}
  }
EOM

        errlog=$(mktemp)

        if ! "${AWSCLI}" --profile "${dynamodb_profile}" \
            --region "${dynamodb_region}" \
            dynamodb update-item \
            --table-name "${dynamodb_table}" \
            --key "{\"name\": {\"S\": \"${sandbox}\"}}" \
            --update-expression "ADD conan_cleanup_count :one" \
            --condition-expression "to_cleanup = :true" \
            --expression-attribute-values "${data}" \
            2> "${errlog}"
        then
            echo "$(date -uIs) Cannot increase conan_cleanup_count for ${sandbox}" >&2
            cat "${errlog}" >&2
            rm "${errlog}"
            exit 1
        fi
}

sandbox_reset() {
    local s=${1##sandbox}
    local prevlogfile=${workdir}/reset_${sandbox}.log.1
    local logfile=${workdir}/reset_${sandbox}.log
    local eventlog=${workdir}/reset_${sandbox}.events.log
    cd "${ORIG}/../playbooks" || exit

    # Keep previous log to help troubleshooting
    if [ -e "${logfile}" ]; then
        cp "${logfile}" "${prevlogfile}"
    fi

    # Check max retries locally
    if [ -e "${eventlog}" ]; then
        local age_eventlog=$(( $(date +%s) - $(date -r "${eventlog}" +%s) ))
        # If last attempt was less than 24h (TTL_EVENTLOG) ago
        # and if it failed more than max_retries times, skip.
        if [ $age_eventlog -le $TTL_EVENTLOG ] && \
            [ "$(wc -l "${eventlog}" | awk '{print $1}')" -ge "${max_retries}" ]; then
            echo "$(date -uIs) ${sandbox} Too many attemps, skipping"
            return
        fi
    fi

    echo "$(date -uIs) reset sandbox${s}" >> "${workdir}/reset.log"
    echo "$(date -uIs) reset sandbox${s}" >> "${eventlog}"

    echo "$(date -uIs) ${sandbox} reset starting..."
    start_time=$(date +%s)

    export ANSIBLE_NO_TARGET_SYSLOG=True

    if [ "${noop}" != "false" ]; then
        echo "$(date -uIs) ${sandbox} reset OK (noop)"
        rm "${eventlog}"
        return
    fi

    if [[ "${NOVENV}" !=  "true" ]]; then
        # shellcheck source=/dev/null
        . "$VENV/bin/activate"
    else
        ANSIBLE_PYTHON_INTERPRETER=$(which python3)
        export ANSIBLE_PYTHON_INTERPRETER
    fi
    if ansible-playbook -i localhost, \
        -e _account_num="${s}" \
        -e aws_master_profile="${aws_profile}" \
        -e dynamodb_profile="${dynamodb_profile}" \
        -e dynamodb_table="${dynamodb_table}" \
        -e dynamodb_region="${dynamodb_region}" \
        -e aws_nuke_binary_path="${aws_nuke_binary_path}" \
        -e aws_nuke_retries="${aws_nuke_retries}" \
        -e output_dir="${workdir}/output_dir_sandbox" \
        -e vault_file="${vault_file}" \
        -e aws_cli="${AWSCLI}" \
<<<<<<< HEAD
        -e kerberos_keytab="${kerberos_keytab:-}" \
        -e kerberos_user="${kerberos_user}" \
        -e kerberos_password="${kerberos_password:-}" \
=======
        -e ddns_key_algorithm="${ddns_key_algorithm}" \
        -e ddns_server="${ddns_server}" \
        -e ddns_key_name="${ddns_key_name}" \
        -e ddns_key_secret="${ddns_key_secret}" \
        -e ddns_ttl="${ddns_ttl}" \
>>>>>>> a552f90b
        -e run_aws_nuke_legacy="${run_aws_nuke_legacy:-false}" \
        reset_single.yml > "${logfile}"; then
        echo "$(date -uIs) ${sandbox} reset OK"
        end_time=$(date +%s)
        duration=$((end_time - start_time))
        # Calculate the time it took
        echo "$(date -uIs) ${sandbox} reset took $((duration / 60))m$((duration % 60))s"
        echo "$(date -uIs) ${sandbox} $(grep -Eo 'Nuke complete: [^"]+' "${logfile}")"

        if [ "${debug}" = "true" ]; then
<<<<<<< HEAD
            echo "$(date -uIs) =========BEGIN========== ${logfile}"
            cat "${logfile}"
            echo "$(date -uIs) =========END============ ${logfile}"
=======
            echo "$(date -uIs) =========BEGIN========== ${HOSTNAME} ${logfile}"
            cat "${logfile}"
            echo "$(date -uIs) =========END============ ${HOSTNAME} ${logfile}"
>>>>>>> a552f90b
        fi

        rm "${eventlog}"
    else
        end_time=$(date +%s)
        duration=$((end_time - start_time))
        # Calculate the time it took
        echo "$(date -uIs) ${sandbox} reset took $((duration / 60))m$((duration % 60))s"

        echo "$(date -uIs) ${sandbox} reset FAILED." >&2
        echo "$(date -uIs) =========BEGIN========== ${HOSTNAME} ${logfile}" >&2
        cat "${logfile}" >&2
        echo "$(date -uIs) =========END============ ${HOSTNAME} ${logfile}" >&2
        sandbox_increase_conan_cleanup_count "${sandbox}"
        echo "$(date -uIs) ${sandbox} cleanup count: $(get_conan_cleanup_count "${sandbox}")"
        sync
        exit 3
    fi
}

sandbox=$1

checks

if sandbox_lock "${sandbox}"; then
    sandbox_reset "${sandbox}"
fi<|MERGE_RESOLUTION|>--- conflicted
+++ resolved
@@ -237,17 +237,11 @@
         -e output_dir="${workdir}/output_dir_sandbox" \
         -e vault_file="${vault_file}" \
         -e aws_cli="${AWSCLI}" \
-<<<<<<< HEAD
-        -e kerberos_keytab="${kerberos_keytab:-}" \
-        -e kerberos_user="${kerberos_user}" \
-        -e kerberos_password="${kerberos_password:-}" \
-=======
         -e ddns_key_algorithm="${ddns_key_algorithm}" \
         -e ddns_server="${ddns_server}" \
         -e ddns_key_name="${ddns_key_name}" \
         -e ddns_key_secret="${ddns_key_secret}" \
         -e ddns_ttl="${ddns_ttl}" \
->>>>>>> a552f90b
         -e run_aws_nuke_legacy="${run_aws_nuke_legacy:-false}" \
         reset_single.yml > "${logfile}"; then
         echo "$(date -uIs) ${sandbox} reset OK"
@@ -258,15 +252,9 @@
         echo "$(date -uIs) ${sandbox} $(grep -Eo 'Nuke complete: [^"]+' "${logfile}")"
 
         if [ "${debug}" = "true" ]; then
-<<<<<<< HEAD
-            echo "$(date -uIs) =========BEGIN========== ${logfile}"
-            cat "${logfile}"
-            echo "$(date -uIs) =========END============ ${logfile}"
-=======
             echo "$(date -uIs) =========BEGIN========== ${HOSTNAME} ${logfile}"
             cat "${logfile}"
             echo "$(date -uIs) =========END============ ${HOSTNAME} ${logfile}"
->>>>>>> a552f90b
         fi
 
         rm "${eventlog}"
